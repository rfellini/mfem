// Copyright (c) 2010, Lawrence Livermore National Security, LLC. Produced at
// the Lawrence Livermore National Laboratory. LLNL-CODE-443211. All Rights
// reserved. See file COPYRIGHT for details.
//
// This file is part of the MFEM library. For more information and source code
// availability see http://mfem.org.
//
// MFEM is free software; you can redistribute it and/or modify it under the
// terms of the GNU Lesser General Public License (as published by the Free
// Software Foundation) version 2.1 dated February 1999.

// Implementation of data type mesh

#include "mesh_headers.hpp"
#include "../fem/fem.hpp"
#include "../general/sort_pairs.hpp"

#include <iostream>
#include <sstream>
#include <fstream>
#include <limits>
#include <cmath>
#include <cstring>
#include <ctime>

#ifdef MFEM_USE_GECKO
#include "graph.h"
#endif

using namespace std;

namespace mfem
{

void Mesh::GetElementJacobian(int i, DenseMatrix &J)
{
   int geom = GetElementBaseGeometry(i);
   ElementTransformation *eltransf = GetElementTransformation(i);
   eltransf->SetIntPoint(&Geometries.GetCenter(geom));
   Geometries.JacToPerfJac(geom, eltransf->Jacobian(), J);
}

double Mesh::GetElementSize(int i, int type)
{
   DenseMatrix J(Dim);
   GetElementJacobian(i, J);
   if (type == 0)
   {
      return pow(fabs(J.Det()), 1./Dim);
   }
   else if (type == 1)
   {
      return J.CalcSingularvalue(Dim-1);   // h_min
   }
   else
   {
      return J.CalcSingularvalue(0);   // h_max
   }
}

double Mesh::GetElementSize(int i, const Vector &dir)
{
   DenseMatrix J(Dim);
   Vector d_hat(Dim);
   GetElementJacobian(i, J);
   J.MultTranspose(dir, d_hat);
   return sqrt((d_hat * d_hat) / (dir * dir));
}

double Mesh::GetElementVolume(int i)
{
   ElementTransformation *et = GetElementTransformation(i);
   const IntegrationRule &ir = IntRules.Get(GetElementBaseGeometry(i),
                                            et->OrderJ());
   double volume = 0.0;
   for (int j = 0; j < ir.GetNPoints(); j++)
   {
      const IntegrationPoint &ip = ir.IntPoint(j);
      et->SetIntPoint(&ip);
      volume += ip.weight * et->Weight();
   }

   return volume;
}

// Similar to VisualizationSceneSolution3d::FindNewBox in GLVis
void Mesh::GetBoundingBox(Vector &min, Vector &max, int ref)
{
   min.SetSize(Dim);
   max.SetSize(Dim);

   for (int d = 0; d < Dim; d++)
   {
      min[d] = numeric_limits<double>::infinity();
      max[d] = -numeric_limits<double>::infinity();
   }

   if (Nodes == NULL)
   {
      double *coord;
      for (int i = 0; i < NumOfVertices; i++)
      {
         coord = GetVertex(i);
         for (int d = 0; d < Dim; d++)
         {
            if (coord[d] < min[d]) { min[d] = coord[d]; }
            if (coord[d] > max[d]) { max[d] = coord[d]; }
         }
      }
   }
   else
   {
      int ne = (Dim == 3) ? GetNBE() : GetNE();
      int fn, fo;
      DenseMatrix pointmat;
      RefinedGeometry *RefG;
      IntegrationRule eir;
      FaceElementTransformations *Tr;
      ElementTransformation *T;

      for (int i = 0; i < ne; i++)
      {
         if (Dim == 3)
         {
            GetBdrElementFace(i, &fn, &fo);
            RefG = GlobGeometryRefiner.Refine(GetFaceBaseGeometry(fn), ref);
            Tr = GetFaceElementTransformations(fn, 5);
            eir.SetSize(RefG->RefPts.GetNPoints());
            Tr->Loc1.Transform(RefG->RefPts, eir);
            Tr->Elem1->Transform(eir, pointmat);
         }
         else
         {
            T = GetElementTransformation(i);
            RefG = GlobGeometryRefiner.Refine(GetElementBaseGeometry(i), ref);
            T->Transform(RefG->RefPts, pointmat);
         }
         for (int j = 0; j < pointmat.Width(); j++)
         {
            for (int d = 0; d < Dim; d++)
            {
               if (pointmat(d,j) < min[d]) { min[d] = pointmat(d,j); }
               if (pointmat(d,j) > max[d]) { max[d] = pointmat(d,j); }
            }
         }
      }
   }
}

void Mesh::PrintCharacteristics(Vector *Vh, Vector *Vk, std::ostream &out)
{
   int i, dim, sdim;
   DenseMatrix J;
   double h_min, h_max, kappa_min, kappa_max, h, kappa;

   out << "Mesh Characteristics:";

   dim = Dimension();
   sdim = SpaceDimension();
   J.SetSize(sdim, dim);

   if (Vh) { Vh->SetSize(NumOfElements); }
   if (Vk) { Vk->SetSize(NumOfElements); }

   h_min = kappa_min = numeric_limits<double>::infinity();
   h_max = kappa_max = -h_min;
   for (i = 0; i < NumOfElements; i++)
   {
      GetElementJacobian(i, J);
      h = pow(fabs(J.Weight()), 1.0/double(dim));
      kappa = (dim == sdim) ?
              J.CalcSingularvalue(0) / J.CalcSingularvalue(dim-1) : -1.0;
      if (Vh) { (*Vh)(i) = h; }
      if (Vk) { (*Vk)(i) = kappa; }

      if (h < h_min) { h_min = h; }
      if (h > h_max) { h_max = h; }
      if (kappa < kappa_min) { kappa_min = kappa; }
      if (kappa > kappa_max) { kappa_max = kappa; }
   }

   if (dim == 1)
   {
      out << '\n'
          << "Number of vertices : " << GetNV() << '\n'
          << "Number of elements : " << GetNE() << '\n'
          << "Number of bdr elem : " << GetNBE() << '\n'
          << "h_min              : " << h_min << '\n'
          << "h_max              : " << h_max << '\n';
   }
   else if (dim == 2)
   {
      out << '\n'
          << "Number of vertices : " << GetNV() << '\n'
          << "Number of edges    : " << GetNEdges() << '\n'
          << "Number of elements : " << GetNE() << '\n'
          << "Number of bdr elem : " << GetNBE() << '\n'
          << "Euler Number       : " << EulerNumber2D() << '\n'
          << "h_min              : " << h_min << '\n'
          << "h_max              : " << h_max << '\n'
          << "kappa_min          : " << kappa_min << '\n'
          << "kappa_max          : " << kappa_max << '\n';
   }
   else
   {
      out << '\n'
          << "Number of vertices : " << GetNV() << '\n'
          << "Number of edges    : " << GetNEdges() << '\n'
          << "Number of faces    : " << GetNFaces() << '\n'
          << "Number of elements : " << GetNE() << '\n'
          << "Number of bdr elem : " << GetNBE() << '\n'
          << "Euler Number       : " << EulerNumber() << '\n'
          << "h_min              : " << h_min << '\n'
          << "h_max              : " << h_max << '\n'
          << "kappa_min          : " << kappa_min << '\n'
          << "kappa_max          : " << kappa_max << '\n';
   }
   out << '\n' << std::flush;
}

FiniteElement *Mesh::GetTransformationFEforElementType(int ElemType)
{
   switch (ElemType)
   {
      case Element::POINT :          return &PointFE;
      case Element::SEGMENT :        return &SegmentFE;
      case Element::TRIANGLE :       return &TriangleFE;
      case Element::QUADRILATERAL :  return &QuadrilateralFE;
      case Element::TETRAHEDRON :    return &TetrahedronFE;
      case Element::HEXAHEDRON :     return &HexahedronFE;
   }
   MFEM_ABORT("Unknown element type");
   return &TriangleFE;
}


void Mesh::GetElementTransformation(int i, IsoparametricTransformation *ElTr)
{
   ElTr->Attribute = GetAttribute(i);
   ElTr->ElementNo = i;
   if (Nodes == NULL)
   {
      GetPointMatrix(i, ElTr->GetPointMat());
      ElTr->SetFE(GetTransformationFEforElementType(GetElementType(i)));
   }
   else
   {
      DenseMatrix &pm = ElTr->GetPointMat();
      Array<int> vdofs;
      Nodes->FESpace()->GetElementVDofs(i, vdofs);

      int n = vdofs.Size()/spaceDim;
      pm.SetSize(spaceDim, n);
      for (int k = 0; k < spaceDim; k++)
      {
         for (int j = 0; j < n; j++)
         {
            pm(k,j) = (*Nodes)(vdofs[n*k+j]);
         }
      }
      ElTr->SetFE(Nodes->FESpace()->GetFE(i));
   }
}

void Mesh::GetElementTransformation(int i, const Vector &nodes,
                                    IsoparametricTransformation *ElTr)
{
   ElTr->Attribute = GetAttribute(i);
   ElTr->ElementNo = i;
   DenseMatrix &pm = ElTr->GetPointMat();
   if (Nodes == NULL)
   {
      int       nv = elements[i]->GetNVertices();
      const int *v = elements[i]->GetVertices();
      int n = vertices.Size();
      pm.SetSize(spaceDim, nv);
      for (int k = 0; k < spaceDim; k++)
      {
         for (int j = 0; j < nv; j++)
         {
            pm(k, j) = nodes(k*n+v[j]);
         }
      }
      ElTr->SetFE(GetTransformationFEforElementType(GetElementType(i)));
   }
   else
   {
      Array<int> vdofs;
      Nodes->FESpace()->GetElementVDofs(i, vdofs);
      int n = vdofs.Size()/spaceDim;
      pm.SetSize(spaceDim, n);
      for (int k = 0; k < spaceDim; k++)
      {
         for (int j = 0; j < n; j++)
         {
            pm(k,j) = nodes(vdofs[n*k+j]);
         }
      }
      ElTr->SetFE(Nodes->FESpace()->GetFE(i));
   }
}

ElementTransformation *Mesh::GetElementTransformation(int i)
{
   GetElementTransformation(i, &Transformation);

   return &Transformation;
}

ElementTransformation *Mesh::GetBdrElementTransformation(int i)
{
   GetBdrElementTransformation(i, &FaceTransformation);
   return &FaceTransformation;
}

void Mesh::GetBdrElementTransformation(int i, IsoparametricTransformation* ElTr)
{
   ElTr->Attribute = GetBdrAttribute(i);
   ElTr->ElementNo = i; // boundary element number
   if (Nodes == NULL)
   {
      GetBdrPointMatrix(i, ElTr->GetPointMat());
      ElTr->SetFE(
         GetTransformationFEforElementType(GetBdrElementType(i)));
   }
   else
   {
      DenseMatrix &pm = ElTr->GetPointMat();
      Array<int> vdofs;
      Nodes->FESpace()->GetBdrElementVDofs(i, vdofs);
      int n = vdofs.Size()/spaceDim;
      pm.SetSize(spaceDim, n);
      for (int k = 0; k < spaceDim; k++)
      {
         for (int j = 0; j < n; j++)
         {
            pm(k,j) = (*Nodes)(vdofs[n*k+j]);
         }
      }
      ElTr->SetFE(Nodes->FESpace()->GetBE(i));
   }
}

void Mesh::GetFaceTransformation(int FaceNo, IsoparametricTransformation *FTr)
{
   FTr->Attribute = (Dim == 1) ? 1 : faces[FaceNo]->GetAttribute();
   FTr->ElementNo = FaceNo;
   DenseMatrix &pm = FTr->GetPointMat();
   if (Nodes == NULL)
   {
      const int *v = (Dim == 1) ? &FaceNo : faces[FaceNo]->GetVertices();
      const int nv = (Dim == 1) ? 1 : faces[FaceNo]->GetNVertices();
      pm.SetSize(spaceDim, nv);
      for (int i = 0; i < spaceDim; i++)
      {
         for (int j = 0; j < nv; j++)
         {
            pm(i, j) = vertices[v[j]](i);
         }
      }
      FTr->SetFE(GetTransformationFEforElementType(GetFaceElementType(FaceNo)));
   }
   else // curved mesh
   {
      const FiniteElement *face_el = Nodes->FESpace()->GetFaceElement(FaceNo);
      if (face_el)
      {
         Array<int> vdofs;
         Nodes->FESpace()->GetFaceVDofs(FaceNo, vdofs);
         int n = vdofs.Size()/spaceDim;
         pm.SetSize(spaceDim, n);
         for (int i = 0; i < spaceDim; i++)
         {
            for (int j = 0; j < n; j++)
            {
               pm(i, j) = (*Nodes)(vdofs[n*i+j]);
            }
         }
         FTr->SetFE(face_el);
      }
      else // L2 Nodes (e.g., periodic mesh), go through the volume of Elem1
      {
         FaceInfo &face_info = faces_info[FaceNo];

         int face_geom = GetFaceGeometryType(FaceNo);
         int face_type = GetFaceElementType(FaceNo);

         GetLocalFaceTransformation(face_type,
                                    GetElementType(face_info.Elem1No),
                                    FaceElemTr.Loc1.Transf, face_info.Elem1Inf);
         // NOTE: FaceElemTr.Loc1 is overwritten here -- used as a temporary

         face_el = Nodes->FESpace()->GetTraceElement(face_info.Elem1No,
                                                     face_geom);

         IntegrationRule eir(face_el->GetDof());
         FaceElemTr.Loc1.Transform(face_el->GetNodes(), eir);
         // 'Transformation' is not used
         Nodes->GetVectorValues(Transformation, eir, pm);

         FTr->SetFE(face_el);
      }
   }
}

ElementTransformation *Mesh::GetFaceTransformation(int FaceNo)
{
   GetFaceTransformation(FaceNo, &FaceTransformation);
   return &FaceTransformation;
}

void Mesh::GetEdgeTransformation(int EdgeNo, IsoparametricTransformation *EdTr)
{
   if (Dim == 2)
   {
      GetFaceTransformation(EdgeNo, EdTr);
      return;
   }
   if (Dim == 1)
   {
      mfem_error("Mesh::GetEdgeTransformation not defined in 1D \n");
   }

   EdTr->Attribute = 1;
   EdTr->ElementNo = EdgeNo;
   DenseMatrix &pm = EdTr->GetPointMat();
   if (Nodes == NULL)
   {
      Array<int> v;
      GetEdgeVertices(EdgeNo, v);
      const int nv = 2;
      pm.SetSize(spaceDim, nv);
      for (int i = 0; i < spaceDim; i++)
      {
         for (int j = 0; j < nv; j++)
         {
            pm(i, j) = vertices[v[j]](i);
         }
      }
      EdTr->SetFE(GetTransformationFEforElementType(Element::SEGMENT));
   }
   else
   {
      const FiniteElement *edge_el = Nodes->FESpace()->GetEdgeElement(EdgeNo);
      if (edge_el)
      {
         Array<int> vdofs;
         Nodes->FESpace()->GetEdgeVDofs(EdgeNo, vdofs);
         int n = vdofs.Size()/spaceDim;
         pm.SetSize(spaceDim, n);
         for (int i = 0; i < spaceDim; i++)
         {
            for (int j = 0; j < n; j++)
            {
               pm(i, j) = (*Nodes)(vdofs[n*i+j]);
            }
         }
         EdTr->SetFE(edge_el);
      }
      else
      {
         MFEM_ABORT("Not implemented.");
      }
   }
}

ElementTransformation *Mesh::GetEdgeTransformation(int EdgeNo)
{
   GetEdgeTransformation(EdgeNo, &EdgeTransformation);
   return &EdgeTransformation;
}


void Mesh::GetLocalPtToSegTransformation(
   IsoparametricTransformation &Transf, int i)
{
   const IntegrationRule *SegVert;
   DenseMatrix &locpm = Transf.GetPointMat();

   Transf.SetFE(&PointFE);
   SegVert = Geometries.GetVertices(Geometry::SEGMENT);
   locpm.SetSize(1, 1);
   locpm(0, 0) = SegVert->IntPoint(i/64).x;
   //  (i/64) is the local face no. in the segment
   //  (i%64) is the orientation of the point (not used)
}

void Mesh::GetLocalSegToTriTransformation(
   IsoparametricTransformation &Transf, int i)
{
   const int *tv, *so;
   const IntegrationRule *TriVert;
   DenseMatrix &locpm = Transf.GetPointMat();

   Transf.SetFE(&SegmentFE);
   tv = tri_t::Edges[i/64];  //  (i/64) is the local face no. in the triangle
   so = seg_t::Orient[i%64]; //  (i%64) is the orientation of the segment
   TriVert = Geometries.GetVertices(Geometry::TRIANGLE);
   locpm.SetSize(2, 2);
   for (int j = 0; j < 2; j++)
   {
      locpm(0, so[j]) = TriVert->IntPoint(tv[j]).x;
      locpm(1, so[j]) = TriVert->IntPoint(tv[j]).y;
   }
}

void Mesh::GetLocalSegToQuadTransformation(
   IsoparametricTransformation &Transf, int i)
{
   const int *qv, *so;
   const IntegrationRule *QuadVert;
   DenseMatrix &locpm = Transf.GetPointMat();

   Transf.SetFE(&SegmentFE);
   qv = quad_t::Edges[i/64]; //  (i/64) is the local face no. in the quad
   so = seg_t::Orient[i%64]; //  (i%64) is the orientation of the segment
   QuadVert = Geometries.GetVertices(Geometry::SQUARE);
   locpm.SetSize(2, 2);
   for (int j = 0; j < 2; j++)
   {
      locpm(0, so[j]) = QuadVert->IntPoint(qv[j]).x;
      locpm(1, so[j]) = QuadVert->IntPoint(qv[j]).y;
   }
}

void Mesh::GetLocalTriToTetTransformation(
   IsoparametricTransformation &Transf, int i)
{
   DenseMatrix &locpm = Transf.GetPointMat();

   Transf.SetFE(&TriangleFE);
   //  (i/64) is the local face no. in the tet
   const int *tv = tet_t::FaceVert[i/64];
   //  (i%64) is the orientation of the tetrahedron face
   //         w.r.t. the face element
   const int *to = tri_t::Orient[i%64];
   const IntegrationRule *TetVert =
      Geometries.GetVertices(Geometry::TETRAHEDRON);
   locpm.SetSize(3, 3);
   for (int j = 0; j < 3; j++)
   {
      const IntegrationPoint &vert = TetVert->IntPoint(tv[to[j]]);
      locpm(0, j) = vert.x;
      locpm(1, j) = vert.y;
      locpm(2, j) = vert.z;
   }
}

void Mesh::GetLocalQuadToHexTransformation(
   IsoparametricTransformation &Transf, int i)
{
   DenseMatrix &locpm = Transf.GetPointMat();

   Transf.SetFE(&QuadrilateralFE);
   //  (i/64) is the local face no. in the hex
   const int *hv = hex_t::FaceVert[i/64];
   //  (i%64) is the orientation of the quad
   const int *qo = quad_t::Orient[i%64];
   const IntegrationRule *HexVert = Geometries.GetVertices(Geometry::CUBE);
   locpm.SetSize(3, 4);
   for (int j = 0; j < 4; j++)
   {
      const IntegrationPoint &vert = HexVert->IntPoint(hv[qo[j]]);
      locpm(0, j) = vert.x;
      locpm(1, j) = vert.y;
      locpm(2, j) = vert.z;
   }
}

void Mesh::GetLocalFaceTransformation(
   int face_type, int elem_type, IsoparametricTransformation &Transf, int inf)
{
   switch (face_type)
   {
      case Element::POINT:
         GetLocalPtToSegTransformation(Transf, inf);
         break;

      case Element::SEGMENT:
         if (elem_type == Element::TRIANGLE)
         {
            GetLocalSegToTriTransformation(Transf, inf);
         }
         else
         {
            MFEM_ASSERT(elem_type == Element::QUADRILATERAL, "");
            GetLocalSegToQuadTransformation(Transf, inf);
         }
         break;

      case Element::TRIANGLE:
         MFEM_ASSERT(elem_type == Element::TETRAHEDRON, "");
         GetLocalTriToTetTransformation(Transf, inf);
         break;

      case Element::QUADRILATERAL:
         MFEM_ASSERT(elem_type == Element::HEXAHEDRON, "");
         GetLocalQuadToHexTransformation(Transf, inf);
         break;
   }
}

FaceElementTransformations *Mesh::GetFaceElementTransformations(int FaceNo,
                                                                int mask)
{
   FaceInfo &face_info = faces_info[FaceNo];

   FaceElemTr.Elem1 = NULL;
   FaceElemTr.Elem2 = NULL;

   // setup the transformation for the first element
   FaceElemTr.Elem1No = face_info.Elem1No;
   if (mask & 1)
   {
      GetElementTransformation(FaceElemTr.Elem1No, &Transformation);
      FaceElemTr.Elem1 = &Transformation;
   }

   //  setup the transformation for the second element
   //     return NULL in the Elem2 field if there's no second element, i.e.
   //     the face is on the "boundary"
   FaceElemTr.Elem2No = face_info.Elem2No;
   if ((mask & 2) && FaceElemTr.Elem2No >= 0)
   {
#ifdef MFEM_DEBUG
      if (NURBSext && (mask & 1)) { MFEM_ABORT("NURBS mesh not supported!"); }
#endif
      GetElementTransformation(FaceElemTr.Elem2No, &Transformation2);
      FaceElemTr.Elem2 = &Transformation2;
   }

   // setup the face transformation
   FaceElemTr.FaceGeom = GetFaceGeometryType(FaceNo);
   FaceElemTr.Face = (mask & 16) ? GetFaceTransformation(FaceNo) : NULL;

   // setup Loc1 & Loc2
   int face_type = GetFaceElementType(FaceNo);
   if (mask & 4)
   {
      int elem_type = GetElementType(face_info.Elem1No);
      GetLocalFaceTransformation(face_type, elem_type,
                                 FaceElemTr.Loc1.Transf, face_info.Elem1Inf);
   }
   if ((mask & 8) && FaceElemTr.Elem2No >= 0)
   {
      int elem_type = GetElementType(face_info.Elem2No);
      GetLocalFaceTransformation(face_type, elem_type,
                                 FaceElemTr.Loc2.Transf, face_info.Elem2Inf);

      // NC meshes: prepend slave edge/face transformation to Loc2
      if (Nonconforming() && IsSlaveFace(face_info))
      {
         ApplyLocalSlaveTransformation(FaceElemTr.Loc2.Transf, face_info);

         if (face_type == Element::SEGMENT)
         {
            // flip Loc2 to match Loc1 and Face
            DenseMatrix &pm = FaceElemTr.Loc2.Transf.GetPointMat();
            std::swap(pm(0,0), pm(0,1));
            std::swap(pm(1,0), pm(1,1));
         }
      }
   }

   return &FaceElemTr;
}

bool Mesh::IsSlaveFace(const FaceInfo &fi) const
{
   return fi.NCFace >= 0 && nc_faces_info[fi.NCFace].Slave;
}

void Mesh::ApplyLocalSlaveTransformation(IsoparametricTransformation &transf,
                                         const FaceInfo &fi)
{
#ifdef MFEM_THREAD_SAFE
   DenseMatrix composition;
#else
   static DenseMatrix composition;
#endif
   MFEM_ASSERT(fi.NCFace >= 0, "");
   transf.Transform(*nc_faces_info[fi.NCFace].PointMatrix, composition);
   transf.GetPointMat() = composition;
}

FaceElementTransformations *Mesh::GetBdrFaceTransformations(int BdrElemNo)
{
   FaceElementTransformations *tr;
   int fn;
   if (Dim == 3)
   {
      fn = be_to_face[BdrElemNo];
   }
   else if (Dim == 2)
   {
      fn = be_to_edge[BdrElemNo];
   }
   else
   {
      fn = boundary[BdrElemNo]->GetVertices()[0];
   }
   // Check if the face is interior, shared, or non-conforming.
   if (FaceIsTrueInterior(fn) || faces_info[fn].NCFace >= 0)
   {
      return NULL;
   }
   tr = GetFaceElementTransformations(fn);
   tr->Face->Attribute = boundary[BdrElemNo]->GetAttribute();
   return tr;
}

void Mesh::GetFaceElements(int Face, int *Elem1, int *Elem2)
{
   *Elem1 = faces_info[Face].Elem1No;
   *Elem2 = faces_info[Face].Elem2No;
}

void Mesh::GetFaceInfos(int Face, int *Inf1, int *Inf2)
{
   *Inf1 = faces_info[Face].Elem1Inf;
   *Inf2 = faces_info[Face].Elem2Inf;
}

int Mesh::GetFaceGeometryType(int Face) const
{
   return (Dim == 1) ? Geometry::POINT : faces[Face]->GetGeometryType();
}

int Mesh::GetFaceElementType(int Face) const
{
   return (Dim == 1) ? Element::POINT : faces[Face]->GetType();
}

void Mesh::Init()
{
   NumOfVertices = NumOfElements = NumOfBdrElements = NumOfEdges = -1;
   Nodes = NULL;
   own_nodes = 1;
   NURBSext = NULL;
   ncmesh = NULL;
   last_operation = Mesh::NONE;
   sequence = 0;
}

void Mesh::InitTables()
{
   el_to_edge =
      el_to_face = el_to_el = bel_to_edge = face_edge = edge_vertex = NULL;
}

void Mesh::DeleteTables()
{
   delete el_to_edge;
   delete el_to_face;
   delete el_to_el;

   if (Dim == 3)
   {
      delete bel_to_edge;
   }

   delete face_edge;
   delete edge_vertex;

   InitTables();
}

void Mesh::SetAttributes()
{
   Array<int> attribs;

   attribs.SetSize(GetNBE());
   for (int i = 0; i < attribs.Size(); i++)
   {
      attribs[i] = GetBdrAttribute(i);
   }
   attribs.Sort();
   attribs.Unique();
   attribs.Copy(bdr_attributes);
   if (bdr_attributes.Size() > 0 && bdr_attributes[0] <= 0)
   {
      MFEM_WARNING("Non-positive attributes on the boundary!");
   }

   attribs.SetSize(GetNE());
   for (int i = 0; i < attribs.Size(); i++)
   {
      attribs[i] = GetAttribute(i);
   }
   attribs.Sort();
   attribs.Unique();
   attribs.Copy(attributes);
   if (attributes.Size() > 0 && attributes[0] <= 0)
   {
      MFEM_WARNING("Non-positive attributes in the domain!");
   }
}

void Mesh::InitMesh(int _Dim, int _spaceDim, int NVert, int NElem, int NBdrElem)
{
   Dim = _Dim;
   spaceDim = _spaceDim;

   BaseGeom = BaseBdrGeom = -1;

   Init();
   InitTables();

   NumOfVertices = 0;
   vertices.SetSize(NVert);  // just allocate space for vertices

   NumOfElements = 0;
   elements.SetSize(NElem);  // just allocate space for Element *

   NumOfBdrElements = 0;
   boundary.SetSize(NBdrElem);  // just allocate space for Element *
}

void Mesh::InitBaseGeom()
{
   BaseGeom = BaseBdrGeom = -1;
   for (int i = 0; i < NumOfElements; i++)
   {
      int geom = elements[i]->GetGeometryType();
      if (geom != BaseGeom && BaseGeom >= 0)
      {
         BaseGeom = -1; break;
      }
      BaseGeom = geom;
   }
   for (int i = 0; i < NumOfBdrElements; i++)
   {
      int geom = boundary[i]->GetGeometryType();
      if (geom != BaseBdrGeom && BaseBdrGeom >= 0)
      {
         BaseBdrGeom = -1; break;
      }
      BaseBdrGeom = geom;
   }
}

void Mesh::AddVertex(const double *x)
{
   double *y = vertices[NumOfVertices]();

   for (int i = 0; i < spaceDim; i++)
   {
      y[i] = x[i];
   }
   NumOfVertices++;
}

void Mesh::AddTri(const int *vi, int attr)
{
   elements[NumOfElements++] = new Triangle(vi, attr);
}

void Mesh::AddTriangle(const int *vi, int attr)
{
   elements[NumOfElements++] = new Triangle(vi, attr);
}

void Mesh::AddQuad(const int *vi, int attr)
{
   elements[NumOfElements++] = new Quadrilateral(vi, attr);
}

void Mesh::AddTet(const int *vi, int attr)
{
#ifdef MFEM_USE_MEMALLOC
   Tetrahedron *tet;
   tet = TetMemory.Alloc();
   tet->SetVertices(vi);
   tet->SetAttribute(attr);
   elements[NumOfElements++] = tet;
#else
   elements[NumOfElements++] = new Tetrahedron(vi, attr);
#endif
}

void Mesh::AddHex(const int *vi, int attr)
{
   elements[NumOfElements++] = new Hexahedron(vi, attr);
}

void Mesh::AddHexAsTets(const int *vi, int attr)
{
   static const int hex_to_tet[6][4] =
   {
      { 0, 1, 2, 6 }, { 0, 5, 1, 6 }, { 0, 4, 5, 6 },
      { 0, 2, 3, 6 }, { 0, 3, 7, 6 }, { 0, 7, 4, 6 }
   };
   int ti[4];

   for (int i = 0; i < 6; i++)
   {
      for (int j = 0; j < 4; j++)
      {
         ti[j] = vi[hex_to_tet[i][j]];
      }
      AddTet(ti, attr);
   }
}

void Mesh::AddBdrSegment(const int *vi, int attr)
{
   boundary[NumOfBdrElements++] = new Segment(vi, attr);
}

void Mesh::AddBdrTriangle(const int *vi, int attr)
{
   boundary[NumOfBdrElements++] = new Triangle(vi, attr);
}

void Mesh::AddBdrQuad(const int *vi, int attr)
{
   boundary[NumOfBdrElements++] = new Quadrilateral(vi, attr);
}

void Mesh::AddBdrQuadAsTriangles(const int *vi, int attr)
{
   static const int quad_to_tri[2][3] = { { 0, 1, 2 }, { 0, 2, 3 } };
   int ti[3];

   for (int i = 0; i < 2; i++)
   {
      for (int j = 0; j < 3; j++)
      {
         ti[j] = vi[quad_to_tri[i][j]];
      }
      AddBdrTriangle(ti, attr);
   }
}

void Mesh::GenerateBoundaryElements()
{
   int i, j;
   Array<int> &be2face = (Dim == 2) ? be_to_edge : be_to_face;

   // GenerateFaces();

   for (i = 0; i < boundary.Size(); i++)
   {
      FreeElement(boundary[i]);
   }

   if (Dim == 3)
   {
      delete bel_to_edge;
      bel_to_edge = NULL;
   }

   // count the 'NumOfBdrElements'
   NumOfBdrElements = 0;
   for (i = 0; i < faces_info.Size(); i++)
   {
      if (faces_info[i].Elem2No < 0) { NumOfBdrElements++; }
   }

   boundary.SetSize(NumOfBdrElements);
   be2face.SetSize(NumOfBdrElements);
   for (j = i = 0; i < faces_info.Size(); i++)
   {
      if (faces_info[i].Elem2No < 0)
      {
         boundary[j] = faces[i]->Duplicate(this);
         be2face[j++] = i;
      }
   }
   // In 3D, 'bel_to_edge' is destroyed but it's not updated.
}

typedef struct
{
   int edge;
   double length;
}
edge_length;

// Used by qsort to sort edges in increasing (according their length) order.
static int edge_compare(const void *ii, const void *jj)
{
   edge_length *i = (edge_length *)ii, *j = (edge_length *)jj;
   if (i->length > j->length) { return (1); }
   if (i->length < j->length) { return (-1); }
   return (0);
}

void Mesh::FinalizeTriMesh(int generate_edges, int refine, bool fix_orientation)
{
   CheckElementOrientation(fix_orientation);

   if (refine)
   {
      MarkTriMeshForRefinement();
   }

   if (generate_edges)
   {
      el_to_edge = new Table;
      NumOfEdges = GetElementToEdgeTable(*el_to_edge, be_to_edge);
      GenerateFaces();
      CheckBdrElementOrientation();
   }
   else
   {
      NumOfEdges = 0;
   }

   NumOfFaces = 0;

   SetAttributes();

   BaseGeom = Geometry::TRIANGLE;
   BaseBdrGeom = Geometry::SEGMENT;

   meshgen = 1;
}

void Mesh::FinalizeQuadMesh(int generate_edges, int refine,
                            bool fix_orientation)
{
   if (fix_orientation)
   {
      CheckElementOrientation(fix_orientation);
   }

   if (generate_edges)
   {
      el_to_edge = new Table;
      NumOfEdges = GetElementToEdgeTable(*el_to_edge, be_to_edge);
      GenerateFaces();
      CheckBdrElementOrientation();
   }
   else
   {
      NumOfEdges = 0;
   }

   NumOfFaces = 0;

   SetAttributes();

   BaseGeom = Geometry::SQUARE;
   BaseBdrGeom = Geometry::SEGMENT;

   meshgen = 2;
}


#ifdef MFEM_USE_GECKO
void Mesh::GetGeckoElementReordering(Array<int> &ordering)
{
   Gecko::Graph graph;

   // We will put some accesors in for these later
   Gecko::Functional *functional =
      new Gecko::FunctionalGeometric(); // ordering functional
   unsigned int iterations = 1;         // number of V cycles
   unsigned int window = 2;             // initial window size
   unsigned int period = 1;             // iterations between window increment
   unsigned int seed = 0;               // random number seed

   // Run through all the elements and insert the nodes in the graph for them
   for (int elemid = 0; elemid < GetNE(); ++elemid)
   {
      graph.insert();
   }

   // Run through all the elems and insert arcs to the graph for each element
   // face Indices in Gecko are 1 based hence the +1 on the insertion
   const Table &my_el_to_el = ElementToElementTable();
   for (int elemid = 0; elemid < GetNE(); ++elemid)
   {
      const int *neighid = my_el_to_el.GetRow(elemid);
      for (int i = 0; i < my_el_to_el.RowSize(elemid); ++i)
      {
         graph.insert(elemid + 1,  neighid[i] + 1);
      }
   }

   // Get the reordering from Gecko and copy it into the ordering Array<int>
   graph.order(functional, iterations, window, period, seed);
   ordering.DeleteAll();
   ordering.SetSize(GetNE());
   Gecko::Node::Index NE = GetNE();
   for (Gecko::Node::Index gnodeid = 1; gnodeid <= NE; ++gnodeid)
   {
      ordering[gnodeid - 1] = graph.rank(gnodeid);
   }

   delete functional;
}
#endif


void Mesh::ReorderElements(const Array<int> &ordering, bool reorder_vertices)
{
   if (NURBSext)
   {
      MFEM_WARNING("element reordering of NURBS meshes is not supported.");
      return;
   }
   if (ncmesh)
   {
      MFEM_WARNING("element reordering of non-conforming meshes is not"
                   " supported.");
      return;
   }
   MFEM_VERIFY(ordering.Size() == GetNE(), "invalid reordering array.")

   // Data members that need to be updated:

   // - elements   - reorder of the pointers and the vertex ids if reordering
   //                the vertices
   // - vertices   - if reordering the vertices
   // - boundary   - update the vertex ids, if reordering the vertices
   // - faces      - regenerate
   // - faces_info - regenerate

   // Deleted by DeleteTables():
   // - el_to_edge  - rebuild in 2D and 3D only
   // - el_to_face  - rebuild in 3D only
   // - bel_to_edge - rebuild in 3D only
   // - el_to_el    - no need to rebuild
   // - face_edge   - no need to rebuild
   // - edge_vertex - no need to rebuild

   // - be_to_edge  - 2D only
   // - be_to_face  - 3D only

   // - Nodes

   // Save the locations of the Nodes so we can rebuild them later
   Array<Vector*> old_elem_node_vals;
   FiniteElementSpace *nodes_fes = NULL;
   if (Nodes)
   {
      old_elem_node_vals.SetSize(GetNE());
      nodes_fes = Nodes->FESpace();
      Array<int> old_dofs;
      Vector vals;
      for (int old_elid = 0; old_elid < GetNE(); ++old_elid)
      {
         nodes_fes->GetElementVDofs(old_elid, old_dofs);
         Nodes->GetSubVector(old_dofs, vals);
         old_elem_node_vals[old_elid] = new Vector(vals);
      }
   }

   // Get the newly ordered elements
   Array<Element *> new_elements(GetNE());
   for (int old_elid = 0; old_elid < ordering.Size(); ++old_elid)
   {
      int new_elid = ordering[old_elid];
      new_elements[new_elid] = elements[old_elid];
   }
   mfem::Swap(elements, new_elements);
   new_elements.DeleteAll();

   if (reorder_vertices)
   {
      // Get the new vertex ordering permutation vectors and fill the new
      // vertices
      Array<int> vertex_ordering(GetNV());
      vertex_ordering = -1;
      Array<Vertex> new_vertices(GetNV());
      int new_vertex_ind = 0;
      for (int new_elid = 0; new_elid < GetNE(); ++new_elid)
      {
         int *elem_vert = elements[new_elid]->GetVertices();
         int nv = elements[new_elid]->GetNVertices();
         for (int vi = 0; vi < nv; ++vi)
         {
            int old_vertex_ind = elem_vert[vi];
            if (vertex_ordering[old_vertex_ind] == -1)
            {
               vertex_ordering[old_vertex_ind] = new_vertex_ind;
               new_vertices[new_vertex_ind] = vertices[old_vertex_ind];
               new_vertex_ind++;
            }
         }
      }
      mfem::Swap(vertices, new_vertices);
      new_vertices.DeleteAll();

      // Replace the vertex ids in the elements with the reordered vertex
      // numbers
      for (int new_elid = 0; new_elid < GetNE(); ++new_elid)
      {
         int *elem_vert = elements[new_elid]->GetVertices();
         int nv = elements[new_elid]->GetNVertices();
         for (int vi = 0; vi < nv; ++vi)
         {
            elem_vert[vi] = vertex_ordering[elem_vert[vi]];
         }
      }

      // Replace the vertex ids in the boundary with reordered vertex numbers
      for (int belid = 0; belid < GetNBE(); ++belid)
      {
         int *be_vert = boundary[belid]->GetVertices();
         int nv = boundary[belid]->GetNVertices();
         for (int vi = 0; vi < nv; ++vi)
         {
            be_vert[vi] = vertex_ordering[be_vert[vi]];
         }
      }
   }

   // Destroy tables that need to be rebuild
   DeleteTables();

   if (Dim > 1)
   {
      // generate el_to_edge, be_to_edge (2D), bel_to_edge (3D)
      el_to_edge = new Table;
      NumOfEdges = GetElementToEdgeTable(*el_to_edge, be_to_edge);
   }
   if (Dim > 2)
   {
      // generate el_to_face, be_to_face
      GetElementToFaceTable();
   }
   // Update faces and faces_info
   GenerateFaces();

   // Build the nodes from the saved locations if they were around before
   if (Nodes)
   {
      nodes_fes->Update();
      Array<int> new_dofs;
      for (int old_elid = 0; old_elid < GetNE(); ++old_elid)
      {
         int new_elid = ordering[old_elid];
         nodes_fes->GetElementVDofs(new_elid, new_dofs);
         Nodes->SetSubVector(new_dofs, *(old_elem_node_vals[old_elid]));
         delete old_elem_node_vals[old_elid];
      }
   }
}


void Mesh::MarkForRefinement()
{
   if (meshgen & 1)
   {
      if (Dim == 2)
      {
         MarkTriMeshForRefinement();
      }
      else if (Dim == 3)
      {
         MarkTetMeshForRefinement();
      }
   }
}

void Mesh::MarkTriMeshForRefinement()
{
   // Mark the longest triangle edge by rotating the indeces so that
   // vertex 0 - vertex 1 to be the longest element's edge.
   DenseMatrix pmat;
   for (int i = 0; i < NumOfElements; i++)
   {
      if (elements[i]->GetType() == Element::TRIANGLE)
      {
         GetPointMatrix(i, pmat);
         elements[i]->MarkEdge(pmat);
      }
   }
}

void Mesh::GetEdgeOrdering(DSTable &v_to_v, Array<int> &order)
{
   NumOfEdges = v_to_v.NumberOfEntries();
   edge_length *length = new edge_length[NumOfEdges];
   for (int i = 0; i < NumOfVertices; i++)
   {
      for (DSTable::RowIterator it(v_to_v, i); !it; ++it)
      {
         int j = it.Index();
         length[j].length = GetLength(i, it.Column());
         length[j].edge = j;
      }
   }

   // sort in increasing order
   qsort(length, NumOfEdges, sizeof(edge_length), edge_compare);

   order.SetSize(NumOfEdges);
   for (int i = 0; i < NumOfEdges; i++)
   {
      order[length[i].edge] = i;
   }

   delete [] length;
}

void Mesh::MarkTetMeshForRefinement()
{
   // Mark the longest tetrahedral edge by rotating the indices so that
   // vertex 0 - vertex 1 is the longest edge in the element.
   DSTable v_to_v(NumOfVertices);
   GetVertexToVertexTable(v_to_v);
   Array<int> order;

   GetEdgeOrdering(v_to_v, order);

   for (int i = 0; i < NumOfElements; i++)
   {
      if (elements[i]->GetType() == Element::TETRAHEDRON)
      {
         elements[i]->MarkEdge(v_to_v, order);
      }
   }
   for (int i = 0; i < NumOfBdrElements; i++)
   {
      if (boundary[i]->GetType() == Element::TRIANGLE)
      {
         boundary[i]->MarkEdge(v_to_v, order);
      }
   }
}

void Mesh::PrepareNodeReorder(DSTable **old_v_to_v, Table **old_elem_vert)
{
   if (*old_v_to_v && *old_elem_vert)
   {
      return;
   }

   FiniteElementSpace *fes = Nodes->FESpace();
   const FiniteElementCollection *fec = fes->FEColl();

   if (*old_v_to_v == NULL)
   {
      int num_edge_dofs = fec->DofForGeometry(Geometry::SEGMENT);
      if (num_edge_dofs > 0)
      {
         *old_v_to_v = new DSTable(NumOfVertices);
         GetVertexToVertexTable(*(*old_v_to_v));
      }
   }
   if (*old_elem_vert == NULL)
   {
      // assuming all elements have the same geometry
      int num_elem_dofs = fec->DofForGeometry(GetElementBaseGeometry(0));
      if (num_elem_dofs > 1)
      {
         *old_elem_vert = new Table;
         (*old_elem_vert)->MakeI(GetNE());
         for (int i = 0; i < GetNE(); i++)
         {
            (*old_elem_vert)->AddColumnsInRow(i, elements[i]->GetNVertices());
         }
         (*old_elem_vert)->MakeJ();
         for (int i = 0; i < GetNE(); i++)
         {
            (*old_elem_vert)->AddConnections(i, elements[i]->GetVertices(),
                                             elements[i]->GetNVertices());
         }
         (*old_elem_vert)->ShiftUpI();
      }
   }
}

void Mesh::DoNodeReorder(DSTable *old_v_to_v, Table *old_elem_vert)
{
   FiniteElementSpace *fes = Nodes->FESpace();
   const FiniteElementCollection *fec = fes->FEColl();
   int num_edge_dofs = fec->DofForGeometry(Geometry::SEGMENT);
   // assuming all faces have the same geometry
   int num_face_dofs =
      (Dim < 3) ? 0 : fec->DofForGeometry(GetFaceBaseGeometry(0));
   // assuming all elements have the same geometry
   int num_elem_dofs = fec->DofForGeometry(GetElementBaseGeometry(0));

   // reorder the Nodes
   Vector onodes = *Nodes;

   Array<int> old_dofs, new_dofs;
   int offset;
#ifdef MFEM_DEBUG
   int redges = 0;
#endif

   // vertex dofs do not need to be moved
   offset = NumOfVertices * fec->DofForGeometry(Geometry::POINT);

   // edge dofs:
   // edge enumeration may be different but edge orientation is the same
   if (num_edge_dofs > 0)
   {
      DSTable new_v_to_v(NumOfVertices);
      GetVertexToVertexTable(new_v_to_v);

      for (int i = 0; i < NumOfVertices; i++)
      {
         for (DSTable::RowIterator it(new_v_to_v, i); !it; ++it)
         {
            int old_i = (*old_v_to_v)(i, it.Column());
            int new_i = it.Index();
#ifdef MFEM_DEBUG
            if (old_i != new_i)
            {
               redges++;
            }
#endif
            old_dofs.SetSize(num_edge_dofs);
            new_dofs.SetSize(num_edge_dofs);
            for (int j = 0; j < num_edge_dofs; j++)
            {
               old_dofs[j] = offset + old_i * num_edge_dofs + j;
               new_dofs[j] = offset + new_i * num_edge_dofs + j;
            }
            fes->DofsToVDofs(old_dofs);
            fes->DofsToVDofs(new_dofs);
            for (int j = 0; j < old_dofs.Size(); j++)
            {
               (*Nodes)(new_dofs[j]) = onodes(old_dofs[j]);
            }
         }
      }
      offset += NumOfEdges * num_edge_dofs;
   }
#ifdef MFEM_DEBUG
   cout << "Mesh::DoNodeReorder : redges = " << redges << endl;
#endif

   // face dofs:
   // both enumeration and orientation of the faces may be different
   if (num_face_dofs > 0)
   {
      // generate the old face-vertex table using the unmodified 'faces'
      Table old_face_vertex;
      old_face_vertex.MakeI(NumOfFaces);
      for (int i = 0; i < NumOfFaces; i++)
      {
         old_face_vertex.AddColumnsInRow(i, faces[i]->GetNVertices());
      }
      old_face_vertex.MakeJ();
      for (int i = 0; i < NumOfFaces; i++)
         old_face_vertex.AddConnections(i, faces[i]->GetVertices(),
                                        faces[i]->GetNVertices());
      old_face_vertex.ShiftUpI();

      // update 'el_to_face', 'be_to_face', 'faces', and 'faces_info'
      STable3D *faces_tbl = GetElementToFaceTable(1);
      GenerateFaces();

      // loop over the old face numbers
      for (int i = 0; i < NumOfFaces; i++)
      {
         int *old_v = old_face_vertex.GetRow(i), *new_v;
         int new_i, new_or, *dof_ord;
         switch (old_face_vertex.RowSize(i))
         {
            case 3:
               new_i = (*faces_tbl)(old_v[0], old_v[1], old_v[2]);
               new_v = faces[new_i]->GetVertices();
               new_or = GetTriOrientation(old_v, new_v);
               dof_ord = fec->DofOrderForOrientation(Geometry::TRIANGLE, new_or);
               break;
            case 4:
            default:
               new_i = (*faces_tbl)(old_v[0], old_v[1], old_v[2], old_v[3]);
               new_v = faces[new_i]->GetVertices();
               new_or = GetQuadOrientation(old_v, new_v);
               dof_ord = fec->DofOrderForOrientation(Geometry::SQUARE, new_or);
               break;
         }

         old_dofs.SetSize(num_face_dofs);
         new_dofs.SetSize(num_face_dofs);
         for (int j = 0; j < num_face_dofs; j++)
         {
            old_dofs[j] = offset +     i * num_face_dofs + j;
            new_dofs[j] = offset + new_i * num_face_dofs + dof_ord[j];
            // we assumed the dofs are non-directional
            // i.e. dof_ord[j] is >= 0
         }
         fes->DofsToVDofs(old_dofs);
         fes->DofsToVDofs(new_dofs);
         for (int j = 0; j < old_dofs.Size(); j++)
         {
            (*Nodes)(new_dofs[j]) = onodes(old_dofs[j]);
         }
      }

      offset += NumOfFaces * num_face_dofs;
      delete faces_tbl;
   }

   // element dofs:
   // element orientation may be different
   if (num_elem_dofs > 1)
   {
      // matters when the 'fec' is
      // (this code is executed only for triangles/tets)
      // - Pk on triangles, k >= 4
      // - Qk on quads,     k >= 3
      // - Pk on tets,      k >= 5
      // - Qk on hexes,     k >= 3
      // - DG spaces
      // - ...

      // loop over all elements
      for (int i = 0; i < GetNE(); i++)
      {
         int *old_v = old_elem_vert->GetRow(i);
         int *new_v = elements[i]->GetVertices();
         int new_or, *dof_ord;
         int geom = elements[i]->GetGeometryType();
         switch (geom)
         {
            case Geometry::SEGMENT:
               new_or = (old_v[0] == new_v[0]) ? +1 : -1;
               break;
            case Geometry::TRIANGLE:
               new_or = GetTriOrientation(old_v, new_v);
               break;
            case Geometry::SQUARE:
               new_or = GetQuadOrientation(old_v, new_v);
               break;
            default:
               new_or = 0;
               cerr << "Mesh::DoNodeReorder : " << Geometry::Name[geom]
                    << " elements (" << fec->Name()
                    << " FE collection) are not supported yet!" << endl;
               mfem_error();
               break;
         }
         dof_ord = fec->DofOrderForOrientation(geom, new_or);
         if (dof_ord == NULL)
         {
            cerr << "Mesh::DoNodeReorder : FE collection '" << fec->Name()
                 << "' does not define reordering for " << Geometry::Name[geom]
                 << " elements!" << endl;
            mfem_error();
         }
         old_dofs.SetSize(num_elem_dofs);
         new_dofs.SetSize(num_elem_dofs);
         for (int j = 0; j < num_elem_dofs; j++)
         {
            // we assume the dofs are non-directional, i.e. dof_ord[j] is >= 0
            old_dofs[j] = offset + dof_ord[j];
            new_dofs[j] = offset + j;
         }
         fes->DofsToVDofs(old_dofs);
         fes->DofsToVDofs(new_dofs);
         for (int j = 0; j < old_dofs.Size(); j++)
         {
            (*Nodes)(new_dofs[j]) = onodes(old_dofs[j]);
         }

         offset += num_elem_dofs;
      }
   }

   // Update Tables, faces, etc
   if (Dim > 2)
   {
      if (num_face_dofs == 0)
      {
         // needed for FE spaces that have face dofs, even if
         // the 'Nodes' do not have face dofs.
         GetElementToFaceTable();
         GenerateFaces();
      }
      CheckBdrElementOrientation();
   }
   if (el_to_edge)
   {
      // update 'el_to_edge', 'be_to_edge' (2D), 'bel_to_edge' (3D)
      NumOfEdges = GetElementToEdgeTable(*el_to_edge, be_to_edge);
      if (Dim == 2)
      {
         // update 'faces' and 'faces_info'
         GenerateFaces();
         CheckBdrElementOrientation();
      }
   }
}

void Mesh::FinalizeTetMesh(int generate_edges, int refine, bool fix_orientation)
{
   CheckElementOrientation(fix_orientation);

   if (NumOfBdrElements == 0)
   {
      GetElementToFaceTable();
      GenerateFaces();
      GenerateBoundaryElements();
   }

   if (refine)
   {
      MarkTetMeshForRefinement();
   }

   GetElementToFaceTable();
   GenerateFaces();

   CheckBdrElementOrientation();

   if (generate_edges == 1)
   {
      el_to_edge = new Table;
      NumOfEdges = GetElementToEdgeTable(*el_to_edge, be_to_edge);
   }
   else
   {
      el_to_edge = NULL;  // Not really necessary -- InitTables was called
      bel_to_edge = NULL;
      NumOfEdges = 0;
   }

   SetAttributes();

   BaseGeom = Geometry::TETRAHEDRON;
   BaseBdrGeom = Geometry::TRIANGLE;

   meshgen = 1;
}

void Mesh::FinalizeHexMesh(int generate_edges, int refine, bool fix_orientation)
{
   CheckElementOrientation(fix_orientation);

   GetElementToFaceTable();
   GenerateFaces();

   if (NumOfBdrElements == 0)
   {
      GenerateBoundaryElements();
   }

   CheckBdrElementOrientation();

   if (generate_edges)
   {
      el_to_edge = new Table;
      NumOfEdges = GetElementToEdgeTable(*el_to_edge, be_to_edge);
   }
   else
   {
      NumOfEdges = 0;
   }

   SetAttributes();

   BaseGeom = Geometry::CUBE;
   BaseBdrGeom = Geometry::SQUARE;

   meshgen = 2;
}

void Mesh::Make3D(int nx, int ny, int nz, Element::Type type,
                  int generate_edges, double sx, double sy, double sz)
{
   int x, y, z;

   int NVert, NElem, NBdrElem;

   NVert = (nx+1) * (ny+1) * (nz+1);
   NElem = nx * ny * nz;
   NBdrElem = 2*(nx*ny+nx*nz+ny*nz);
   if (type == Element::TETRAHEDRON)
   {
      NElem *= 6;
      NBdrElem *= 2;
   }

   InitMesh(3, 3, NVert, NElem, NBdrElem);

   double coord[3];
   int ind[8];

   // Sets vertices and the corresponding coordinates
   for (z = 0; z <= nz; z++)
   {
      coord[2] = ((double) z / nz) * sz;
      for (y = 0; y <= ny; y++)
      {
         coord[1] = ((double) y / ny) * sy;
         for (x = 0; x <= nx; x++)
         {
            coord[0] = ((double) x / nx) * sx;
            AddVertex(coord);
         }
      }
   }

#define VTX(XC, YC, ZC) ((XC)+((YC)+(ZC)*(ny+1))*(nx+1))

   // Sets elements and the corresponding indices of vertices
   for (z = 0; z < nz; z++)
   {
      for (y = 0; y < ny; y++)
      {
         for (x = 0; x < nx; x++)
         {
            ind[0] = VTX(x  , y  , z  );
            ind[1] = VTX(x+1, y  , z  );
            ind[2] = VTX(x+1, y+1, z  );
            ind[3] = VTX(x  , y+1, z  );
            ind[4] = VTX(x  , y  , z+1);
            ind[5] = VTX(x+1, y  , z+1);
            ind[6] = VTX(x+1, y+1, z+1);
            ind[7] = VTX(x  , y+1, z+1);
            if (type == Element::TETRAHEDRON)
            {
               AddHexAsTets(ind, 1);
            }
            else
            {
               AddHex(ind, 1);
            }
         }
      }
   }

   // Sets boundary elements and the corresponding indices of vertices
   // bottom, bdr. attribute 1
   for (y = 0; y < ny; y++)
      for (x = 0; x < nx; x++)
      {
         ind[0] = VTX(x  , y  , 0);
         ind[1] = VTX(x  , y+1, 0);
         ind[2] = VTX(x+1, y+1, 0);
         ind[3] = VTX(x+1, y  , 0);
         if (type == Element::TETRAHEDRON)
         {
            AddBdrQuadAsTriangles(ind, 1);
         }
         else
         {
            AddBdrQuad(ind, 1);
         }
      }
   // top, bdr. attribute 6
   for (y = 0; y < ny; y++)
      for (x = 0; x < nx; x++)
      {
         ind[0] = VTX(x  , y  , nz);
         ind[1] = VTX(x+1, y  , nz);
         ind[2] = VTX(x+1, y+1, nz);
         ind[3] = VTX(x  , y+1, nz);
         if (type == Element::TETRAHEDRON)
         {
            AddBdrQuadAsTriangles(ind, 6);
         }
         else
         {
            AddBdrQuad(ind, 6);
         }
      }
   // left, bdr. attribute 5
   for (z = 0; z < nz; z++)
      for (y = 0; y < ny; y++)
      {
         ind[0] = VTX(0  , y  , z  );
         ind[1] = VTX(0  , y  , z+1);
         ind[2] = VTX(0  , y+1, z+1);
         ind[3] = VTX(0  , y+1, z  );
         if (type == Element::TETRAHEDRON)
         {
            AddBdrQuadAsTriangles(ind, 5);
         }
         else
         {
            AddBdrQuad(ind, 5);
         }
      }
   // right, bdr. attribute 3
   for (z = 0; z < nz; z++)
      for (y = 0; y < ny; y++)
      {
         ind[0] = VTX(nx, y  , z  );
         ind[1] = VTX(nx, y+1, z  );
         ind[2] = VTX(nx, y+1, z+1);
         ind[3] = VTX(nx, y  , z+1);
         if (type == Element::TETRAHEDRON)
         {
            AddBdrQuadAsTriangles(ind, 3);
         }
         else
         {
            AddBdrQuad(ind, 3);
         }
      }
   // front, bdr. attribute 2
   for (x = 0; x < nx; x++)
      for (z = 0; z < nz; z++)
      {
         ind[0] = VTX(x  , 0, z  );
         ind[1] = VTX(x+1, 0, z  );
         ind[2] = VTX(x+1, 0, z+1);
         ind[3] = VTX(x  , 0, z+1);
         if (type == Element::TETRAHEDRON)
         {
            AddBdrQuadAsTriangles(ind, 2);
         }
         else
         {
            AddBdrQuad(ind, 2);
         }
      }
   // back, bdr. attribute 4
   for (x = 0; x < nx; x++)
      for (z = 0; z < nz; z++)
      {
         ind[0] = VTX(x  , ny, z  );
         ind[1] = VTX(x  , ny, z+1);
         ind[2] = VTX(x+1, ny, z+1);
         ind[3] = VTX(x+1, ny, z  );
         if (type == Element::TETRAHEDRON)
         {
            AddBdrQuadAsTriangles(ind, 4);
         }
         else
         {
            AddBdrQuad(ind, 4);
         }
      }

#if 0
   ofstream test_stream("debug.mesh");
   Print(test_stream);
   test_stream.close();
#endif

   int refine = 1;
   bool fix_orientation = true;

   if (type == Element::TETRAHEDRON)
   {
      FinalizeTetMesh(generate_edges, refine, fix_orientation);
   }
   else
   {
      FinalizeHexMesh(generate_edges, refine, fix_orientation);
   }
}

void Mesh::Make2D(int nx, int ny, Element::Type type, int generate_edges,
                  double sx, double sy)
{
   int i, j, k;

   Dim = spaceDim = 2;

   Init();
   InitTables();

   // Creates quadrilateral mesh
   if (type == Element::QUADRILATERAL)
   {
      meshgen = 2;
      NumOfVertices = (nx+1) * (ny+1);
      NumOfElements = nx * ny;
      NumOfBdrElements = 2 * nx + 2 * ny;
      BaseGeom = Geometry::SQUARE;
      BaseBdrGeom = Geometry::SEGMENT;

      vertices.SetSize(NumOfVertices);
      elements.SetSize(NumOfElements);
      boundary.SetSize(NumOfBdrElements);

      double cx, cy;
      int ind[4];

      // Sets vertices and the corresponding coordinates
      k = 0;
      for (j = 0; j < ny+1; j++)
      {
         cy = ((double) j / ny) * sy;
         for (i = 0; i < nx+1; i++)
         {
            cx = ((double) i / nx) * sx;
            vertices[k](0) = cx;
            vertices[k](1) = cy;
            k++;
         }
      }

      // Sets elements and the corresponding indices of vertices
      k = 0;
      for (j = 0; j < ny; j++)
      {
         for (i = 0; i < nx; i++)
         {
            ind[0] = i + j*(nx+1);
            ind[1] = i + 1 +j*(nx+1);
            ind[2] = i + 1 + (j+1)*(nx+1);
            ind[3] = i + (j+1)*(nx+1);
            elements[k] = new Quadrilateral(ind);
            k++;
         }
      }

      // Sets boundary elements and the corresponding indices of vertices
      int m = (nx+1)*ny;
      for (i = 0; i < nx; i++)
      {
         boundary[i] = new Segment(i, i+1, 1);
         boundary[nx+i] = new Segment(m+i+1, m+i, 3);
      }
      m = nx+1;
      for (j = 0; j < ny; j++)
      {
         boundary[2*nx+j] = new Segment((j+1)*m, j*m, 4);
         boundary[2*nx+ny+j] = new Segment(j*m+nx, (j+1)*m+nx, 2);
      }
   }
   // Creates triangular mesh
   else if (type == Element::TRIANGLE)
   {
      meshgen = 1;
      NumOfVertices = (nx+1) * (ny+1);
      NumOfElements = 2 * nx * ny;
      NumOfBdrElements = 2 * nx + 2 * ny;
      BaseGeom = Geometry::TRIANGLE;
      BaseBdrGeom = Geometry::SEGMENT;

      vertices.SetSize(NumOfVertices);
      elements.SetSize(NumOfElements);
      boundary.SetSize(NumOfBdrElements);

      double cx, cy;
      int ind[3];

      // Sets vertices and the corresponding coordinates
      k = 0;
      for (j = 0; j < ny+1; j++)
      {
         cy = ((double) j / ny) * sy;
         for (i = 0; i < nx+1; i++)
         {
            cx = ((double) i / nx) * sx;
            vertices[k](0) = cx;
            vertices[k](1) = cy;
            k++;
         }
      }

      // Sets the elements and the corresponding indices of vertices
      k = 0;
      for (j = 0; j < ny; j++)
      {
         for (i = 0; i < nx; i++)
         {
            ind[0] = i + j*(nx+1);
            ind[1] = i + 1 + (j+1)*(nx+1);
            ind[2] = i + (j+1)*(nx+1);
            elements[k] = new Triangle(ind);
            k++;
            ind[1] = i + 1 + j*(nx+1);
            ind[2] = i + 1 + (j+1)*(nx+1);
            elements[k] = new Triangle(ind);
            k++;
         }
      }

      // Sets boundary elements and the corresponding indices of vertices
      int m = (nx+1)*ny;
      for (i = 0; i < nx; i++)
      {
         boundary[i] = new Segment(i, i+1, 1);
         boundary[nx+i] = new Segment(m+i+1, m+i, 3);
      }
      m = nx+1;
      for (j = 0; j < ny; j++)
      {
         boundary[2*nx+j] = new Segment((j+1)*m, j*m, 4);
         boundary[2*nx+ny+j] = new Segment(j*m+nx, (j+1)*m+nx, 2);
      }

      MarkTriMeshForRefinement();
   }
   else
   {
      MFEM_ABORT("Unsupported element type.");
   }

   CheckElementOrientation();

   if (generate_edges == 1)
   {
      el_to_edge = new Table;
      NumOfEdges = GetElementToEdgeTable(*el_to_edge, be_to_edge);
      GenerateFaces();
      CheckBdrElementOrientation();
   }
   else
   {
      NumOfEdges = 0;
   }

   NumOfFaces = 0;

   attributes.Append(1);
   bdr_attributes.Append(1); bdr_attributes.Append(2);
   bdr_attributes.Append(3); bdr_attributes.Append(4);
}

void Mesh::Make1D(int n, double sx)
{
   int j, ind[1];

   Dim = 1;
   spaceDim = 1;

   BaseGeom = Geometry::SEGMENT;
   BaseBdrGeom = Geometry::POINT;

   Init();
   InitTables();

   meshgen = 1;

   NumOfVertices = n + 1;
   NumOfElements = n;
   NumOfBdrElements = 2;
   vertices.SetSize(NumOfVertices);
   elements.SetSize(NumOfElements);
   boundary.SetSize(NumOfBdrElements);

   // Sets vertices and the corresponding coordinates
   for (j = 0; j < n+1; j++)
   {
      vertices[j](0) = ((double) j / n) * sx;
   }

   // Sets elements and the corresponding indices of vertices
   for (j = 0; j < n; j++)
   {
      elements[j] = new Segment(j, j+1, 1);
   }

   // Sets the boundary elements
   ind[0] = 0;
   boundary[0] = new Point(ind, 1);
   ind[0] = n;
   boundary[1] = new Point(ind, 2);

   NumOfEdges = 0;
   NumOfFaces = 0;

   GenerateFaces();

   attributes.Append(1);
   bdr_attributes.Append(1); bdr_attributes.Append(2);
}

Mesh::Mesh(const Mesh &mesh, bool copy_nodes)
{
   Dim = mesh.Dim;
   spaceDim = mesh.spaceDim;

   NumOfVertices = mesh.NumOfVertices;
   NumOfElements = mesh.NumOfElements;
   NumOfBdrElements = mesh.NumOfBdrElements;
   NumOfEdges = mesh.NumOfEdges;
   NumOfFaces = mesh.NumOfFaces;

   BaseGeom = mesh.BaseGeom;
   BaseBdrGeom = mesh.BaseBdrGeom;

   meshgen = mesh.meshgen;

   // Duplicate the elements
   elements.SetSize(NumOfElements);
   for (int i = 0; i < NumOfElements; i++)
   {
      elements[i] = mesh.elements[i]->Duplicate(this);
   }

   // Copy the vertices
   MFEM_ASSERT(mesh.vertices.Size() == NumOfVertices, "internal MFEM error!");
   mesh.vertices.Copy(vertices);

   // Duplicate the boundary
   boundary.SetSize(NumOfBdrElements);
   for (int i = 0; i < NumOfBdrElements; i++)
   {
      boundary[i] = mesh.boundary[i]->Duplicate(this);
   }

   // Copy the element-to-face Table, el_to_face
   el_to_face = (mesh.el_to_face) ? new Table(*mesh.el_to_face) : NULL;

   // Copy the boundary-to-face Array, be_to_face.
   mesh.be_to_face.Copy(be_to_face);

   // Copy the element-to-edge Table, el_to_edge
   el_to_edge = (mesh.el_to_edge) ? new Table(*mesh.el_to_edge) : NULL;

   // Copy the boudary-to-edge Table, bel_to_edge (3D)
   bel_to_edge = (mesh.bel_to_edge) ? new Table(*mesh.bel_to_edge) : NULL;

   // Copy the boudary-to-edge Array, be_to_edge (2D)
   mesh.be_to_edge.Copy(be_to_edge);

   // Duplicate the faces and faces_info.
   faces.SetSize(mesh.faces.Size());
   for (int i = 0; i < faces.Size(); i++)
   {
      Element *face = mesh.faces[i]; // in 1D the faces are NULL
      faces[i] = (face) ? face->Duplicate(this) : NULL;
   }
   mesh.faces_info.Copy(faces_info);

   // Do NOT copy the element-to-element Table, el_to_el
   el_to_el = NULL;

   // Do NOT copy the face-to-edge Table, face_edge
   face_edge = NULL;

   // Copy the edge-to-vertex Table, edge_vertex
   edge_vertex = (mesh.edge_vertex) ? new Table(*mesh.edge_vertex) : NULL;

   // Do not copy any of the coarse (c_*), fine (f_*) or fine/coarse (fc_*)
   // data members.

   // Copy the attributes and bdr_attributes
   mesh.attributes.Copy(attributes);
   mesh.bdr_attributes.Copy(bdr_attributes);

   // No support for NURBS meshes, yet. Need deep copy for NURBSExtension.
   MFEM_VERIFY(mesh.NURBSext == NULL,
               "copying NURBS meshes is not implemented");
   NURBSext = NULL;

   // No support for non-conforming meshes, yet. Need deep copy for NCMesh.
   MFEM_VERIFY(mesh.ncmesh == NULL,
               "copying non-conforming meshes is not implemented");
   ncmesh = NULL;

   // Duplicate the Nodes, including the FiniteElementCollection and the
   // FiniteElementSpace
   if (mesh.Nodes && copy_nodes)
   {
      FiniteElementSpace *fes = mesh.Nodes->FESpace();
      const FiniteElementCollection *fec = fes->FEColl();
      FiniteElementCollection *fec_copy =
         FiniteElementCollection::New(fec->Name());
      FiniteElementSpace *fes_copy =
         new FiniteElementSpace(this, fec_copy, fes->GetVDim(),
                                fes->GetOrdering());
      Nodes = new GridFunction(fes_copy);
      Nodes->MakeOwner(fec_copy);
      *Nodes = *mesh.Nodes;
      own_nodes = 1;
   }
   else
   {
      Nodes = mesh.Nodes;
      own_nodes = 0;
   }
}

Mesh::Mesh(const char *filename, int generate_edges, int refine,
           bool fix_orientation)
{
   // Initialization as in the default constructor
   Init();
   InitTables();
   meshgen = 0;
   Dim = 0;

   named_ifstream imesh(filename);
   if (!imesh)
   {
      // Abort with an error message.
      MFEM_ABORT("Mesh file not found: " << filename << '\n');
   }
   else
   {
      Load(imesh, generate_edges, refine, fix_orientation);
   }
}

Mesh::Mesh(std::istream &input, int generate_edges, int refine,
           bool fix_orientation)
{
   Init();
   InitTables();
   Load(input, generate_edges, refine, fix_orientation);
}

Element *Mesh::NewElement(int geom)
{
   switch (geom)
   {
      case Geometry::POINT:     return (new Point);
      case Geometry::SEGMENT:   return (new Segment);
      case Geometry::TRIANGLE:  return (new Triangle);
      case Geometry::SQUARE:    return (new Quadrilateral);
      case Geometry::CUBE:      return (new Hexahedron);
      case Geometry::TETRAHEDRON:
#ifdef MFEM_USE_MEMALLOC
         return TetMemory.Alloc();
#else
         return (new Tetrahedron);
#endif
   }

   return NULL;
}

Element *Mesh::ReadElementWithoutAttr(std::istream &input)
{
   int geom, nv, *v;
   Element *el;

   input >> geom;
   el = NewElement(geom);
   nv = el->GetNVertices();
   v  = el->GetVertices();
   for (int i = 0; i < nv; i++)
   {
      input >> v[i];
   }

   return el;
}

void Mesh::PrintElementWithoutAttr(const Element *el, std::ostream &out)
{
   out << el->GetGeometryType();
   const int nv = el->GetNVertices();
   const int *v = el->GetVertices();
   for (int j = 0; j < nv; j++)
   {
      out << ' ' << v[j];
   }
   out << '\n';
}

Element *Mesh::ReadElement(std::istream &input)
{
   int attr;
   Element *el;

   input >> attr;
   el = ReadElementWithoutAttr(input);
   el->SetAttribute(attr);

   return el;
}

void Mesh::PrintElement(const Element *el, std::ostream &out)
{
   out << el->GetAttribute() << ' ';
   PrintElementWithoutAttr(el, out);
}

void Mesh::SetMeshGen()
{
   meshgen = 0;
   for (int i = 0; i < NumOfElements; i++)
   {
      switch (elements[i]->GetType())
      {
         case Element::SEGMENT:
         case Element::TRIANGLE:
         case Element::TETRAHEDRON:
            meshgen |= 1; break;

         case Element::QUADRILATERAL:
         case Element::HEXAHEDRON:
            meshgen |= 2;
      }
   }
}

void Mesh::Load(std::istream &input, int generate_edges, int refine,
                bool fix_orientation)
{
   int i, j, curved = 0, read_gf = 1;

   if (!input)
   {
      MFEM_ABORT("Input stream is not open");
   }

   if (NumOfVertices != -1)
   {
      // Delete the elements.
      for (i = 0; i < NumOfElements; i++)
      {
         FreeElement(elements[i]);
      }
      elements.DeleteAll();
      NumOfElements = 0;

      // Delete the vertices.
      vertices.DeleteAll();
      NumOfVertices = 0;

      // Delete the boundary elements.
      for (i = 0; i < NumOfBdrElements; i++)
      {
         FreeElement(boundary[i]);
      }
      boundary.DeleteAll();
      NumOfBdrElements = 0;

      // Delete interior faces (if generated)
      for (i = 0; i < faces.Size(); i++)
      {
         FreeElement(faces[i]);
      }
      faces.DeleteAll();
      NumOfFaces = 0;

      faces_info.DeleteAll();

      // Delete the edges (if generated).
      DeleteTables();
      be_to_edge.DeleteAll();
      be_to_face.DeleteAll();
      NumOfEdges = 0;

      // TODO: make this a Destroy function
   }

   delete ncmesh;
   ncmesh = NULL;

   if (own_nodes) { delete Nodes; }
   Nodes = NULL;

   InitTables();
   spaceDim = 0;

   string mesh_type;
   input >> ws;
   getline(input, mesh_type);
   filter_dos(mesh_type);

   bool mfem_v10 = (mesh_type == "MFEM mesh v1.0");
   bool mfem_v11 = (mesh_type == "MFEM mesh v1.1");

   if (mfem_v10 || mfem_v11) // MFEM's own mesh formats
   {
      ReadMFEMMesh(input, mfem_v11, curved);
   }
   else if (mesh_type == "linemesh") // 1D mesh
   {
      ReadLineMesh(input);
   }
   else if (mesh_type == "areamesh2" || mesh_type == "curved_areamesh2")
   {
      if (mesh_type == "curved_areamesh2")
      {
         curved = 1;
      }
      ReadNetgen2DMesh(input, curved);
   }
   else if (mesh_type == "NETGEN" || mesh_type == "NETGEN_Neutral_Format")
   {
      ReadNetgen3DMesh(input);
   }
   else if (mesh_type == "TrueGrid")
   {
      ReadTrueGridMesh(input);
   }
   else if (mesh_type == "# vtk DataFile Version 3.0" ||
            mesh_type == "# vtk DataFile Version 2.0") // VTK
   {
      ReadVTKMesh(input, curved, read_gf);
   }
   else if (mesh_type == "MFEM NURBS mesh v1.0")
   {
      ReadNURBSMesh(input, curved, read_gf);
   }
   else if (mesh_type == "MFEM INLINE mesh v1.0")
   {
      ReadInlineMesh(input, generate_edges);
      return; // done with inline mesh construction
   }
   else if (mesh_type == "$MeshFormat") // Gmsh
   {
      ReadGmshMesh(input);
   }
   else if (mesh_type.size() > 2 &&
            mesh_type[0] == 'C' && mesh_type[1] == 'D' && mesh_type[2] == 'F')
   {
      named_ifstream *mesh_input = dynamic_cast<named_ifstream *>(&input);
      if (mesh_input)
      {
#ifdef MFEM_USE_NETCDF
         ReadCubit(*mesh_input, curved, read_gf);
#else
         MFEM_ABORT("NetCDF support requires configuration with"
                    " MFEM_USE_NETCDF=YES");
         return;
#endif
      }
      else
      {
         MFEM_ABORT("Need to use mfem_ifstream with NetCDF");
         return;
      }
   }
   else
   {
      MFEM_ABORT("Unknown input mesh format: " << mesh_type);
      return;
   }

   // at this point the following should be defined:
   //  1) Dim
   //  2) NumOfElements, elements
   //  3) NumOfBdrElements, boundary
   //  4) NumOfVertices, with allocated space in vertices
   //  5) curved
   //  5a) if curved == 0, vertices must be defined
   //  5b) if curved != 0 and read_gf != 0,
   //         'input' must point to a GridFunction
   //  5c) if curved != 0 and read_gf == 0,
   //         vertices and Nodes must be defined

   if (spaceDim == 0)
   {
      spaceDim = Dim;
   }

   InitBaseGeom();

   // set the mesh type ('meshgen')
   SetMeshGen();

   if (NumOfBdrElements == 0 && Dim > 2)
   {
      // in 3D, generate boundary elements before we 'MarkForRefinement'
      GetElementToFaceTable();
      GenerateFaces();
      GenerateBoundaryElements();
   }

   if (!curved)
   {
      // check and fix element orientation
      CheckElementOrientation(fix_orientation);

      if (refine)
      {
         MarkForRefinement();
      }
   }

   if (Dim == 1)
   {
      GenerateFaces();
   }

   // generate the faces
   if (Dim > 2)
   {
      GetElementToFaceTable();
      GenerateFaces();
      // check and fix boundary element orientation
      if ( !(curved && (meshgen & 1)) )
      {
         CheckBdrElementOrientation();
      }
   }
   else
   {
      NumOfFaces = 0;
   }

   // generate edges if requested
   if (Dim > 1 && generate_edges == 1)
   {
      // el_to_edge may already be allocated (P2 VTK meshes)
      if (!el_to_edge) { el_to_edge = new Table; }
      NumOfEdges = GetElementToEdgeTable(*el_to_edge, be_to_edge);
      if (Dim == 2)
      {
         GenerateFaces(); // 'Faces' in 2D refers to the edges
         if (NumOfBdrElements == 0)
         {
            GenerateBoundaryElements();
         }
         // check and fix boundary element orientation
         if ( !(curved && (meshgen & 1)) )
         {
            CheckBdrElementOrientation();
         }
      }
   }
   else
   {
      NumOfEdges = 0;
   }

   if (ncmesh)
   {
      // tell NCMesh the numbering of edges/faces
      ncmesh->OnMeshUpdated(this);

      // update faces_info with NC relations
      GenerateNCFaceInfo();
   }

   // generate the arrays 'attributes' and ' bdr_attributes'
   SetAttributes();

   if (curved)
   {
      if (read_gf)
      {
         Nodes = new GridFunction(this, input);
         own_nodes = 1;
         spaceDim = Nodes->VectorDim();
         // Set the 'vertices' from the 'Nodes'
         for (i = 0; i < spaceDim; i++)
         {
            Vector vert_val;
            Nodes->GetNodalValues(vert_val, i+1);
            for (j = 0; j < NumOfVertices; j++)
            {
               vertices[j](i) = vert_val(j);
            }
         }
      }

      // Check orientation and mark edges; only for triangles / tets
      if (meshgen & 1)
      {
         DSTable *old_v_to_v = NULL;
         Table *old_elem_vert = NULL;
         if (fix_orientation || refine)
         {
            PrepareNodeReorder(&old_v_to_v, &old_elem_vert);
         }

         // check orientation and mark for refinement using just vertices
         // (i.e. higher order curvature is not used)
         CheckElementOrientation(fix_orientation);
         if (refine)
         {
            MarkForRefinement();   // changes topology!
         }

         if (fix_orientation || refine)
         {
            DoNodeReorder(old_v_to_v, old_elem_vert);
            delete old_elem_vert;
            delete old_v_to_v;
         }

         Nodes->FESpace()->RebuildElementToDofTable();

         // TODO: maybe introduce Mesh::NODE_REORDER operation and FESpace::
         // NodeReorderMatrix and do Nodes->Update() instead of DoNodeReorder?
      }
   }

   if (ncmesh) { ncmesh->spaceDim = spaceDim; }
}

Mesh::Mesh(Mesh *mesh_array[], int num_pieces)
{
   int      i, j, ie, ib, iv, *v, nv;
   Element *el;
   Mesh    *m;

   Init();
   InitTables();

   Dim = mesh_array[0]->Dimension();
   spaceDim = mesh_array[0]->SpaceDimension();

   BaseGeom = mesh_array[0]->BaseGeom;
   BaseBdrGeom = mesh_array[0]->BaseBdrGeom;

   if (mesh_array[0]->NURBSext)
   {
      // assuming the pieces form a partition of a NURBS mesh
      NURBSext = new NURBSExtension(mesh_array, num_pieces);

      NumOfVertices = NURBSext->GetNV();
      NumOfElements = NURBSext->GetNE();

      NURBSext->GetElementTopo(elements);

      // NumOfBdrElements = NURBSext->GetNBE();
      // NURBSext->GetBdrElementTopo(boundary);

      Array<int> lvert_vert, lelem_elem;

      // Here, for visualization purposes, we copy the boundary elements from
      // the individual pieces which include the interior boundaries.  This
      // creates 'boundary' array that is different from the one generated by
      // the NURBSExtension which, in particular, makes the boundary-dof table
      // invalid. This, in turn, causes GetBdrElementTransformation to not
      // function properly.
      NumOfBdrElements = 0;
      for (i = 0; i < num_pieces; i++)
      {
         NumOfBdrElements += mesh_array[i]->GetNBE();
      }
      boundary.SetSize(NumOfBdrElements);
      vertices.SetSize(NumOfVertices);
      ib = 0;
      for (i = 0; i < num_pieces; i++)
      {
         m = mesh_array[i];
         m->NURBSext->GetVertexLocalToGlobal(lvert_vert);
         m->NURBSext->GetElementLocalToGlobal(lelem_elem);
         // copy the element attributes
         for (j = 0; j < m->GetNE(); j++)
         {
            elements[lelem_elem[j]]->SetAttribute(m->GetAttribute(j));
         }
         // copy the boundary
         for (j = 0; j < m->GetNBE(); j++)
         {
            el = m->GetBdrElement(j)->Duplicate(this);
            v  = el->GetVertices();
            nv = el->GetNVertices();
            for (int k = 0; k < nv; k++)
            {
               v[k] = lvert_vert[v[k]];
            }
            boundary[ib++] = el;
         }
         // copy the vertices
         for (j = 0; j < m->GetNV(); j++)
         {
            vertices[lvert_vert[j]].SetCoords(m->GetVertex(j));
         }
      }
   }
   else // not a NURBS mesh
   {
      NumOfElements    = 0;
      NumOfBdrElements = 0;
      NumOfVertices    = 0;
      for (i = 0; i < num_pieces; i++)
      {
         m = mesh_array[i];
         NumOfElements    += m->GetNE();
         NumOfBdrElements += m->GetNBE();
         NumOfVertices    += m->GetNV();
      }
      elements.SetSize(NumOfElements);
      boundary.SetSize(NumOfBdrElements);
      vertices.SetSize(NumOfVertices);
      ie = ib = iv = 0;
      for (i = 0; i < num_pieces; i++)
      {
         m = mesh_array[i];
         // copy the elements
         for (j = 0; j < m->GetNE(); j++)
         {
            el = m->GetElement(j)->Duplicate(this);
            v  = el->GetVertices();
            nv = el->GetNVertices();
            for (int k = 0; k < nv; k++)
            {
               v[k] += iv;
            }
            elements[ie++] = el;
         }
         // copy the boundary elements
         for (j = 0; j < m->GetNBE(); j++)
         {
            el = m->GetBdrElement(j)->Duplicate(this);
            v  = el->GetVertices();
            nv = el->GetNVertices();
            for (int k = 0; k < nv; k++)
            {
               v[k] += iv;
            }
            boundary[ib++] = el;
         }
         // copy the vertices
         for (j = 0; j < m->GetNV(); j++)
         {
            vertices[iv++].SetCoords(m->GetVertex(j));
         }
      }
   }

   // set the mesh type ('meshgen')
   meshgen = 0;
   for (i = 0; i < num_pieces; i++)
   {
      meshgen |= mesh_array[i]->MeshGenerator();
   }

   // generate faces
   if (Dim > 2)
   {
      GetElementToFaceTable();
      GenerateFaces();
   }
   else
   {
      NumOfFaces = 0;
   }

   // generate edges
   if (Dim > 1)
   {
      el_to_edge = new Table;
      NumOfEdges = GetElementToEdgeTable(*el_to_edge, be_to_edge);
      if (Dim == 2)
      {
         GenerateFaces();   // 'Faces' in 2D refers to the edges
      }
   }
   else
   {
      NumOfEdges = 0;
   }

   // generate the arrays 'attributes' and ' bdr_attributes'
   SetAttributes();

   // copy the nodes (curvilinear meshes)
   GridFunction *g = mesh_array[0]->GetNodes();
   if (g)
   {
      Array<GridFunction *> gf_array(num_pieces);
      for (i = 0; i < num_pieces; i++)
      {
         gf_array[i] = mesh_array[i]->GetNodes();
      }
      Nodes = new GridFunction(this, gf_array, num_pieces);
      own_nodes = 1;
   }

#ifdef MFEM_DEBUG
   CheckElementOrientation(false);
   CheckBdrElementOrientation(false);
#endif
}

void Mesh::KnotInsert(Array<KnotVector *> &kv)
{
   if (NURBSext == NULL)
   {
      mfem_error("Mesh::KnotInsert : Not a NURBS mesh!");
   }

   if (kv.Size() != NURBSext->GetNKV())
   {
      mfem_error("Mesh::KnotInsert : KnotVector array size mismatch!");
   }

   NURBSext->ConvertToPatches(*Nodes);

   NURBSext->KnotInsert(kv);

   UpdateNURBS();
}

void Mesh::NURBSUniformRefinement()
{
   // do not check for NURBSext since this method is protected
   NURBSext->ConvertToPatches(*Nodes);

   NURBSext->UniformRefinement();

   last_operation = Mesh::REFINE;
   sequence++;

   UpdateNURBS();
}

void Mesh::DegreeElevate(int t)
{
   if (NURBSext == NULL)
   {
      mfem_error("Mesh::DegreeElevate : Not a NURBS mesh!");
   }

   NURBSext->ConvertToPatches(*Nodes);

   NURBSext->DegreeElevate(t);

   NURBSFECollection *nurbs_fec =
      dynamic_cast<NURBSFECollection *>(Nodes->OwnFEC());
   if (!nurbs_fec)
   {
      mfem_error("Mesh::DegreeElevate");
   }
   nurbs_fec->UpdateOrder(nurbs_fec->GetOrder() + t);

   UpdateNURBS();
}

void Mesh::UpdateNURBS()
{
   NURBSext->SetKnotsFromPatches();

   Dim = NURBSext->Dimension();
   spaceDim = Dim;

   if (NumOfElements != NURBSext->GetNE())
   {
      for (int i = 0; i < elements.Size(); i++)
      {
         FreeElement(elements[i]);
      }
      NumOfElements = NURBSext->GetNE();
      NURBSext->GetElementTopo(elements);
   }

   if (NumOfBdrElements != NURBSext->GetNBE())
   {
      for (int i = 0; i < boundary.Size(); i++)
      {
         FreeElement(boundary[i]);
      }
      NumOfBdrElements = NURBSext->GetNBE();
      NURBSext->GetBdrElementTopo(boundary);
   }

   Nodes->FESpace()->Update();
   Nodes->Update();
   NURBSext->SetCoordsFromPatches(*Nodes);

   if (NumOfVertices != NURBSext->GetNV())
   {
      NumOfVertices = NURBSext->GetNV();
      vertices.SetSize(NumOfVertices);
      int vd = Nodes->VectorDim();
      for (int i = 0; i < vd; i++)
      {
         Vector vert_val;
         Nodes->GetNodalValues(vert_val, i+1);
         for (int j = 0; j < NumOfVertices; j++)
         {
            vertices[j](i) = vert_val(j);
         }
      }
   }

   if (el_to_edge)
   {
      NumOfEdges = GetElementToEdgeTable(*el_to_edge, be_to_edge);
      if (Dim == 2)
      {
         GenerateFaces();
      }
   }
<<<<<<< HEAD
   else if (mesh_type == "$MeshFormat")
   {
     // Reading Gmsh mesh

     string buff;
     double version;
     int binary, dsize;
     input >> version >> binary >> dsize;
     if (version < 2.2)
     {
       mfem_error("Mesh::Load : Gmsh file version < 2.2");
       return;
     }
     if (dsize != sizeof(double))
     {
       mfem_error("Mesh::Load : Gmsh file : dsize != sizeof(double)");
       return;
     }
     getline(input, buff);
     // There is a number 1 in binary format
     if (binary)
     {
       int one;
       input.read(reinterpret_cast<char*>(&one), sizeof(one));
       if (one != 1)
       {
         mfem_error("Mesh::Load : Gmsh file : wrong binary format");
         return;
       }
     }

     // A map between a serial number of the vertex and its number in the
     // file (there may be gaps in numeration, and also Gmsh numerates vertices
     // starting from 1, not 0)
     map<int, int> vertices_map;
     // Read lines of mesh file. If we face specific keyword, we'll treat the
     // section.
     while (input >> buff)
     {
       if (buff == "$Nodes") // reading mesh vertices
       {
         input >> NumOfVertices;
         getline(input, buff);
         vertices.SetSize(NumOfVertices);
         int serial_number;
         const int gmsh_dim = 3; // Gmsh always outputs 3 coordinates
         double coord[gmsh_dim];
         for (int ver = 0; ver < NumOfVertices; ++ver)
         {
           if (binary)
           {
             input.read(reinterpret_cast<char*>(&serial_number), sizeof(int));
             input.read(reinterpret_cast<char*>(coord), gmsh_dim*sizeof(double));
           }
           else // ASCII
           {
             input >> serial_number;
             for (int ci = 0; ci < gmsh_dim; ++ci)
               input >> coord[ci];
           }
           vertices[ver] = Vertex(coord, gmsh_dim);
           vertices_map[serial_number] = ver;
         }
         if (static_cast<int>(vertices_map.size()) != NumOfVertices)
         {
           mfem_error("Mesh::Load : Gmsh file : vertices indices are not unique");
           return;
         }
       } // section '$Nodes'
       else if (buff == "$Elements") // reading mesh elements
       {
         int num_of_all_elements;
         input >> num_of_all_elements; // = NumOfElements + NumOfBdrElements + (maybe, PhysicalPoints)
         getline(input, buff);

         int serial_number; // serial number of an element
         int type_of_element; // ID describing a type of a mesh element
         int n_tags; // number of different tags describing an element
         int phys_domain; // element's attribute
         int elem_domain; // another element's attribute (rarely used)
         int n_partitions; // number of partitions where an element takes place
         // number of nodes for each type of Gmsh elements, type is the index
         // of the array + 1
         int nodes_of_gmsh_element[] = {
           2, // 2-node line.
           3, // 3-node triangle.
           4, // 4-node quadrangle.
           4, // 4-node tetrahedron.
           8, // 8-node hexahedron.
           6, // 6-node prism.
           5, // 5-node pyramid.
           3, // 3-node second order line (2 nodes associated with the vertices and 1 with the edge).
           6, // 6-node second order triangle (3 nodes associated with the vertices and 3 with the edges).
           9, // 9-node second order quadrangle (4 nodes associated with the vertices, 4 with the edges and 1 with the face).
           10,// 10-node second order tetrahedron (4 nodes associated with the vertices and 6 with the edges).
           27,// 27-node second order hexahedron (8 nodes associated with the vertices, 12 with the edges, 6 with the faces and 1 with the volume).
           18,// 18-node second order prism (6 nodes associated with the vertices, 9 with the edges and 3 with the quadrangular faces).
           14,// 14-node second order pyramid (5 nodes associated with the vertices, 8 with the edges and 1 with the quadrangular face).
           1, // 1-node point.
           8, // 8-node second order quadrangle (4 nodes associated with the vertices and 4 with the edges).
           20,// 20-node second order hexahedron (8 nodes associated with the vertices and 12 with the edges).
           15,// 15-node second order prism (6 nodes associated with the vertices and 9 with the edges).
           13,// 13-node second order pyramid (5 nodes associated with the vertices and 8 with the edges).
           9, // 9-node third order incomplete triangle (3 nodes associated with the vertices, 6 with the edges)
           10,// 10-node third order triangle (3 nodes associated with the vertices, 6 with the edges, 1 with the face)
           12,// 12-node fourth order incomplete triangle (3 nodes associated with the vertices, 9 with the edges)
           15,// 15-node fourth order triangle (3 nodes associated with the vertices, 9 with the edges, 3 with the face)
           15,// 15-node fifth order incomplete triangle (3 nodes associated with the vertices, 12 with the edges)
           21,// 21-node fifth order complete triangle (3 nodes associated with the vertices, 12 with the edges, 6 with the face)
           4, // 4-node third order edge (2 nodes associated with the vertices, 2 internal to the edge)
           5, // 5-node fourth order edge (2 nodes associated with the vertices, 3 internal to the edge)
           6, // 6-node fifth order edge (2 nodes associated with the vertices, 4 internal to the edge)
           20 // 20-node third order tetrahedron (4 nodes associated with the vertices, 12 with the edges, 4 with the faces)
         };

         vector<Element*> elements_0D, elements_1D, elements_2D, elements_3D;
         elements_0D.reserve(num_of_all_elements);
         elements_1D.reserve(num_of_all_elements);
         elements_2D.reserve(num_of_all_elements);
         elements_3D.reserve(num_of_all_elements);

         if (binary)
         {
           int n_elem_part = 0; // partial sum of elements that are read
           const int header_size = 3; // header consists of 3 numbers: type of the
                                      // element, number of elements of this type,
                                      // and number of tags
           int header[header_size];
           int n_elem_one_type; // number of elements of a specific type

           while (n_elem_part < num_of_all_elements)
           {
             input.read(reinterpret_cast<char*>(header), header_size*sizeof(int));
             type_of_element = header[0];
             n_elem_one_type = header[1];
             n_tags          = header[2];

             n_elem_part += n_elem_one_type;

             const int n_elem_nodes = nodes_of_gmsh_element[type_of_element-1];
             vector<int> data(1+n_tags+n_elem_nodes);
             for (int el = 0; el < n_elem_one_type; ++el)
             {
               input.read(reinterpret_cast<char*>(&data[0]),
                          data.size()*sizeof(int));
               int dd = 0; // index for data array
               serial_number = data[dd++];
               // physical domain - the most important value (to distinguish
               // materials with different properties)
               phys_domain = (n_tags > 0) ? data[dd++] : 0;
               // elementary domain - to distinguish different geometrical
               // domains (typically, it's used rarely)
               elem_domain = (n_tags > 1) ? data[dd++] : 0;
               // the number of tags is bigger than 2 if there are some
               // partitions (domain decompositions)
               n_partitions = (n_tags > 2) ? data[dd++] : 0;
               // we currently just skip the partitions if they exist, and go
               // directly to vertices describing the mesh element
               vector<int> vert_indices(n_elem_nodes);
               for (int vi = 0; vi < n_elem_nodes; ++vi)
               {
                 map<int, int>::const_iterator it = vertices_map.find(data[1+n_tags+vi]);
                 if (it == vertices_map.end())
                 {
                   mfem_error("Mesh::Load : Gmsh file : vertex index doesn't exist");
                   return;
                 }
                 vert_indices[vi] = it->second;
               }
               // initialize the mesh element
               switch (type_of_element)
               {
                 case 1: // 2-node line
                 {
                   elements_1D.push_back(new Segment(&vert_indices[0], phys_domain));
                   break;
                 }
                 case 2: // 3-node triangle
                 {
                   elements_2D.push_back(new Triangle(&vert_indices[0], phys_domain));
                   break;
                 }
                 case 3: // 4-node quadrangle
                 {
                   elements_2D.push_back(new Quadrilateral(&vert_indices[0], phys_domain));
                   break;
                 }
                 case 4: // 4-node tetrahedron
                 {
                   elements_3D.push_back(new Tetrahedron(&vert_indices[0], phys_domain));
                   break;
                 }
                 case 5: // 8-node hexahedron
                 {
                   elements_3D.push_back(new Hexahedron(&vert_indices[0], phys_domain));
                   break;
                 }
                 case 15: // 1-node point
                 {
                   elements_0D.push_back(new Point(&vert_indices[0], phys_domain));
                   break;
                 }
                 default: // any other element
                   // just skip it silently, or another action?
                   break;

               } // switch (type_of_element)
             } // el (elements of one type)
           } // all elements
         } // if binary
         else // ASCII
         {
           for (int el = 0; el < num_of_all_elements; ++el)
           {
             input >> serial_number >> type_of_element >> n_tags;
             vector<int> data(n_tags);
             for (int i = 0; i < n_tags; ++i) input >> data[i];
             // physical domain - the most important value (to distinguish
             // materials with different properties)
             phys_domain = (n_tags > 0) ? data[0] : 0;
             // elementary domain - to distinguish different geometrical
             // domains (typically, it's used rarely)
             elem_domain = (n_tags > 1) ? data[1] : 0;
             // the number of tags is bigger than 2 if there are some
             // partitions (domain decompositions)
             n_partitions = (n_tags > 2) ? data[2] : 0;
             // we currently just skip the partitions if they exist, and go
             // directly to vertices describing the mesh element
             const int n_elem_nodes = nodes_of_gmsh_element[type_of_element-1];
             vector<int> vert_indices(n_elem_nodes);
             int index;
             for (int vi = 0; vi < n_elem_nodes; ++vi)
             {
               input >> index;
               map<int, int>::const_iterator it = vertices_map.find(index);
               if (it == vertices_map.end())
               {
                 mfem_error("Mesh::Load : Gmsh file : vertex index doesn't exist");
                 return;
               }
               vert_indices[vi] = it->second;
             }
             // initialize the mesh element
             switch (type_of_element)
             {
               case 1: // 2-node line
               {
                 elements_1D.push_back(new Segment(&vert_indices[0], phys_domain));
                 break;
               }
               case 2: // 3-node triangle
               {
                 elements_2D.push_back(new Triangle(&vert_indices[0], phys_domain));
                 break;
               }
               case 3: // 4-node quadrangle
               {
                 elements_2D.push_back(new Quadrilateral(&vert_indices[0], phys_domain));
                 break;
               }
               case 4: // 4-node tetrahedron
               {
                 elements_3D.push_back(new Tetrahedron(&vert_indices[0], phys_domain));
                 break;
               }
               case 5: // 8-node hexahedron
               {
                 elements_3D.push_back(new Hexahedron(&vert_indices[0], phys_domain));
                 break;
               }
               case 15: // 1-node point
               {
                 elements_0D.push_back(new Point(&vert_indices[0], phys_domain));
                 break;
               }
               default: // any other element
                 // the same as for the binary file (see above)
                 break;

             } // switch (type_of_element)
           } // el (all elements)
         } // if ASCII

         if (!elements_3D.empty())
         {
           Dim = 3;
           NumOfElements = elements_3D.size();
           elements.SetSize(NumOfElements);
           for (int el = 0; el < NumOfElements; ++el)
             elements[el] = elements_3D[el];
           NumOfBdrElements = elements_2D.size();
           boundary.SetSize(NumOfBdrElements);
           for (int el = 0; el < NumOfBdrElements; ++el)
             boundary[el] = elements_2D[el];
           // discard other elements
           for (size_t el = 0; el < elements_1D.size(); ++el)
             delete elements_1D[el];
           for (size_t el = 0; el < elements_0D.size(); ++el)
             delete elements_0D[el];
         }
         else if (!elements_2D.empty())
         {
           Dim = 2;
           NumOfElements = elements_2D.size();
           elements.SetSize(NumOfElements);
           for (int el = 0; el < NumOfElements; ++el)
             elements[el] = elements_2D[el];
           NumOfBdrElements = elements_1D.size();
           boundary.SetSize(NumOfBdrElements);
           for (int el = 0; el < NumOfBdrElements; ++el)
             boundary[el] = elements_1D[el];
           // discard other elements
           for (size_t el = 0; el < elements_0D.size(); ++el)
             delete elements_0D[el];
         }
         else if (!elements_1D.empty())
         {
           Dim = 1;
           NumOfElements = elements_1D.size();
           elements.SetSize(NumOfElements);
           for (int el = 0; el < NumOfElements; ++el)
             elements[el] = elements_1D[el];
           NumOfBdrElements = elements_0D.size();
           boundary.SetSize(NumOfBdrElements);
           for (int el = 0; el < NumOfBdrElements; ++el)
             boundary[el] = elements_0D[el];
         }
         else
         {
           mfem_error("Mesh::Load : Gmsh file : no elements found");
           return;
         }
       } // section '$Elements'
     } // we reach the end of the file
   }
   else
=======

   if (el_to_face)
>>>>>>> 125ff226
   {
      GetElementToFaceTable();
      GenerateFaces();
   }
}

void Mesh::LoadPatchTopo(std::istream &input, Array<int> &edge_to_knot)
{
   Init();
   InitTables();

   int j;

   // Read MFEM NURBS mesh v1.0 format
   string ident;

   skip_comment_lines(input, '#');

   input >> ident; // 'dimension'
   input >> Dim;
   spaceDim = Dim;

   skip_comment_lines(input, '#');

   input >> ident; // 'elements'
   input >> NumOfElements;
   elements.SetSize(NumOfElements);
   for (j = 0; j < NumOfElements; j++)
   {
      elements[j] = ReadElement(input);
   }

   skip_comment_lines(input, '#');

   input >> ident; // 'boundary'
   input >> NumOfBdrElements;
   boundary.SetSize(NumOfBdrElements);
   for (j = 0; j < NumOfBdrElements; j++)
   {
      boundary[j] = ReadElement(input);
   }

   skip_comment_lines(input, '#');

   input >> ident; // 'edges'
   input >> NumOfEdges;
   edge_vertex = new Table(NumOfEdges, 2);
   edge_to_knot.SetSize(NumOfEdges);
   for (j = 0; j < NumOfEdges; j++)
   {
      int *v = edge_vertex->GetRow(j);
      input >> edge_to_knot[j] >> v[0] >> v[1];
      if (v[0] > v[1])
      {
         edge_to_knot[j] = -1 - edge_to_knot[j];
      }
   }

   skip_comment_lines(input, '#');

   input >> ident; // 'vertices'
   input >> NumOfVertices;
   vertices.SetSize(0);

   InitBaseGeom();

   meshgen = 2;

   // generate the faces
   if (Dim > 2)
   {
      GetElementToFaceTable();
      GenerateFaces();
      if (NumOfBdrElements == 0)
      {
         GenerateBoundaryElements();
      }
      CheckBdrElementOrientation();
   }
   else
   {
      NumOfFaces = 0;
   }

   // generate edges
   if (Dim > 1)
   {
      el_to_edge = new Table;
      NumOfEdges = GetElementToEdgeTable(*el_to_edge, be_to_edge);
      if (Dim < 3)
      {
         GenerateFaces();
         if (NumOfBdrElements == 0)
         {
            GenerateBoundaryElements();
         }
         CheckBdrElementOrientation();
      }
   }
   else
   {
      NumOfEdges = 0;
   }

   // generate the arrays 'attributes' and ' bdr_attributes'
   SetAttributes();
}

void XYZ_VectorFunction(const Vector &p, Vector &v)
{
   if (p.Size() >= v.Size())
   {
      for (int d = 0; d < v.Size(); d++)
      {
         v(d) = p(d);
      }
   }
   else
   {
      int d;
      for (d = 0; d < p.Size(); d++)
      {
         v(d) = p(d);
      }
      for ( ; d < v.Size(); d++)
      {
         v(d) = 0.0;
      }
   }
}

void Mesh::GetNodes(GridFunction &nodes) const
{
   if (Nodes == NULL || Nodes->FESpace() != nodes.FESpace())
   {
      const int newSpaceDim = nodes.FESpace()->GetVDim();
      VectorFunctionCoefficient xyz(newSpaceDim, XYZ_VectorFunction);
      nodes.ProjectCoefficient(xyz);
   }
   else
   {
      nodes = *Nodes;
   }
}

void Mesh::SetNodalFESpace(FiniteElementSpace *nfes)
{
   GridFunction *nodes = new GridFunction(nfes);
   SetNodalGridFunction(nodes, true);
}

void Mesh::SetNodalGridFunction(GridFunction *nodes, bool make_owner)
{
   GetNodes(*nodes);
   NewNodes(*nodes, make_owner);
}

const FiniteElementSpace *Mesh::GetNodalFESpace() const
{
   return ((Nodes) ? Nodes->FESpace() : NULL);
}

void Mesh::SetCurvature(int order, bool discont, int space_dim, int ordering)
{
   space_dim = (space_dim == -1) ? spaceDim : space_dim;
   FiniteElementCollection* nfec;
   if (discont)
   {
      const int type = 1; // Gauss-Lobatto points
      nfec = new L2_FECollection(order, Dim, type);
   }
   else
   {
      nfec = new H1_FECollection(order, Dim);
   }
   FiniteElementSpace* nfes = new FiniteElementSpace(this, nfec, space_dim,
                                                     ordering);
   SetNodalFESpace(nfes);
   Nodes->MakeOwner(nfec);
}

int Mesh::GetNumFaces() const
{
   switch (Dim)
   {
      case 1: return GetNV();
      case 2: return GetNEdges();
      case 3: return GetNFaces();
   }
   return 0;
}

#if (!defined(MFEM_USE_MPI) || defined(MFEM_DEBUG))
static const char *fixed_or_not[] = { "fixed", "NOT FIXED" };
#endif

void Mesh::CheckElementOrientation(bool fix_it)
{
   int i, j, k, wo = 0, fo = 0, *vi = 0;
   double *v[4];

   if (Dim == 2 && spaceDim == 2)
   {
      DenseMatrix J(2, 2);

      for (i = 0; i < NumOfElements; i++)
      {
         if (Nodes == NULL)
         {
            vi = elements[i]->GetVertices();
            for (j = 0; j < 3; j++)
            {
               v[j] = vertices[vi[j]]();
            }
            for (j = 0; j < 2; j++)
               for (k = 0; k < 2; k++)
               {
                  J(j, k) = v[j+1][k] - v[0][k];
               }
         }
         else
         {
            // only check the Jacobian at the center of the element
            GetElementJacobian(i, J);
         }
         if (J.Det() < 0.0)
         {
            if (fix_it)
            {
               switch (GetElementType(i))
               {
                  case Element::TRIANGLE:
                     mfem::Swap(vi[0], vi[1]);
                     break;
                  case Element::QUADRILATERAL:
                     mfem::Swap(vi[1], vi[3]);
                     break;
               }
               fo++;
            }
            wo++;
         }
      }
   }

   if (Dim == 3)
   {
      DenseMatrix J(3, 3);

      for (i = 0; i < NumOfElements; i++)
      {
         vi = elements[i]->GetVertices();
         switch (GetElementType(i))
         {
            case Element::TETRAHEDRON:
               if (Nodes == NULL)
               {
                  for (j = 0; j < 4; j++)
                  {
                     v[j] = vertices[vi[j]]();
                  }
                  for (j = 0; j < 3; j++)
                     for (k = 0; k < 3; k++)
                     {
                        J(j, k) = v[j+1][k] - v[0][k];
                     }
               }
               else
               {
                  // only check the Jacobian at the center of the element
                  GetElementJacobian(i, J);
               }
               if (J.Det() < 0.0)
               {
                  wo++;
                  if (fix_it)
                  {
                     mfem::Swap(vi[0], vi[1]);
                     fo++;
                  }
               }
               break;

            case Element::HEXAHEDRON:
               // only check the Jacobian at the center of the element
               GetElementJacobian(i, J);
               if (J.Det() < 0.0)
               {
                  wo++;
                  if (fix_it)
                  {
                     // how?
                  }
               }
               break;
         }
      }
   }
#if (!defined(MFEM_USE_MPI) || defined(MFEM_DEBUG))
   if (wo > 0)
      cout << "Elements with wrong orientation: " << wo << " / "
           << NumOfElements << " (" << fixed_or_not[(wo == fo) ? 0 : 1]
           << ")" << endl;
#endif
}

int Mesh::GetTriOrientation(const int *base, const int *test)
{
   // Static method.
   // This function computes the index 'j' of the permutation that transforms
   // test into base: test[tri_orientation[j][i]]=base[i].
   // tri_orientation = Geometry::Constants<Geometry::TRIANGLE>::Orient
   int orient;

   if (test[0] == base[0])
      if (test[1] == base[1])
      {
         orient = 0;   //  (0, 1, 2)
      }
      else
      {
         orient = 5;   //  (0, 2, 1)
      }
   else if (test[0] == base[1])
      if (test[1] == base[0])
      {
         orient = 1;   //  (1, 0, 2)
      }
      else
      {
         orient = 2;   //  (1, 2, 0)
      }
   else // test[0] == base[2]
      if (test[1] == base[0])
      {
         orient = 4;   //  (2, 0, 1)
      }
      else
      {
         orient = 3;   //  (2, 1, 0)
      }

#ifdef MFEM_DEBUG
   const int *aor = tri_t::Orient[orient];
   for (int j = 0; j < 3; j++)
      if (test[aor[j]] != base[j])
      {
         mfem_error("Mesh::GetTriOrientation(...)");
      }
#endif

   return orient;
}

int Mesh::GetQuadOrientation(const int *base, const int *test)
{
   int i;

   for (i = 0; i < 4; i++)
      if (test[i] == base[0])
      {
         break;
      }

#ifdef MFEM_DEBUG
   int orient;
   if (test[(i+1)%4] == base[1])
   {
      orient = 2*i;
   }
   else
   {
      orient = 2*i+1;
   }
   const int *aor = quad_t::Orient[orient];
   for (int j = 0; j < 4; j++)
      if (test[aor[j]] != base[j])
      {
         cerr << "Mesh::GetQuadOrientation(...)" << endl;
         cerr << " base = [";
         for (int k = 0; k < 4; k++)
         {
            cerr << " " << base[k];
         }
         cerr << " ]\n test = [";
         for (int k = 0; k < 4; k++)
         {
            cerr << " " << test[k];
         }
         cerr << " ]" << endl;
         mfem_error();
      }
#endif

   if (test[(i+1)%4] == base[1])
   {
      return 2*i;
   }

   return 2*i+1;
}

void Mesh::CheckBdrElementOrientation(bool fix_it)
{
   int i, wo = 0;

   if (Dim == 2)
   {
      for (i = 0; i < NumOfBdrElements; i++)
      {
         if (faces_info[be_to_edge[i]].Elem2No < 0) // boundary face
         {
            int *bv = boundary[i]->GetVertices();
            int *fv = faces[be_to_edge[i]]->GetVertices();
            if (bv[0] != fv[0])
            {
               if (fix_it)
               {
                  mfem::Swap<int>(bv[0], bv[1]);
               }
               wo++;
            }
         }
      }
   }

   if (Dim == 3)
   {
      int el, *bv, *ev;
      int v[4];

      for (i = 0; i < NumOfBdrElements; i++)
      {
         if (faces_info[be_to_face[i]].Elem2No < 0)
         {
            // boundary face
            bv = boundary[i]->GetVertices();
            el = faces_info[be_to_face[i]].Elem1No;
            ev = elements[el]->GetVertices();
            switch (GetElementType(el))
            {
               case Element::TETRAHEDRON:
               {
                  int *fv = faces[be_to_face[i]]->GetVertices();
                  int orientation; // orientation of the bdr. elem. w.r.t. the
                  // corresponding face element (that's the base)
                  orientation = GetTriOrientation(fv, bv);
                  if (orientation % 2)
                  {
                     // wrong orientation -- swap vertices 0 and 1 so that
                     //  we don't change the marked edge:  (0,1,2) -> (1,0,2)
                     if (fix_it)
                     {
                        mfem::Swap<int>(bv[0], bv[1]);
                     }
                     wo++;
                  }
               }
               break;

               case Element::HEXAHEDRON:
               {
                  int lf = faces_info[be_to_face[i]].Elem1Inf/64;
                  for (int j = 0; j < 4; j++)
                  {
                     v[j] = ev[hex_t::FaceVert[lf][j]];
                  }
                  if (GetQuadOrientation(v, bv) % 2)
                  {
                     if (fix_it)
                     {
                        mfem::Swap<int>(bv[0], bv[2]);
                     }
                     wo++;
                  }
                  break;
               }
            }
         }
      }
   }
   // #if (!defined(MFEM_USE_MPI) || defined(MFEM_DEBUG))
#ifdef MFEM_DEBUG
   if (wo > 0)
   {
      cout << "Boundary elements with wrong orientation: " << wo << " / "
           << NumOfBdrElements << " (" << fixed_or_not[fix_it ? 0 : 1]
           << ")" << endl;
   }
#endif
}

void Mesh::GetElementEdges(int i, Array<int> &edges, Array<int> &cor) const
{
   if (el_to_edge)
   {
      el_to_edge->GetRow(i, edges);
   }
   else
   {
      mfem_error("Mesh::GetElementEdges(...) element to edge table "
                 "is not generated.");
   }

   const int *v = elements[i]->GetVertices();
   const int ne = elements[i]->GetNEdges();
   cor.SetSize(ne);
   for (int j = 0; j < ne; j++)
   {
      const int *e = elements[i]->GetEdgeVertices(j);
      cor[j] = (v[e[0]] < v[e[1]]) ? (1) : (-1);
   }
}

void Mesh::GetBdrElementEdges(int i, Array<int> &edges, Array<int> &cor) const
{
   if (Dim == 2)
   {
      edges.SetSize(1);
      cor.SetSize(1);
      edges[0] = be_to_edge[i];
      const int *v = boundary[i]->GetVertices();
      cor[0] = (v[0] < v[1]) ? (1) : (-1);
   }
   else if (Dim == 3)
   {
      if (bel_to_edge)
      {
         bel_to_edge->GetRow(i, edges);
      }
      else
      {
         mfem_error("Mesh::GetBdrElementEdges(...)");
      }

      const int *v = boundary[i]->GetVertices();
      const int ne = boundary[i]->GetNEdges();
      cor.SetSize(ne);
      for (int j = 0; j < ne; j++)
      {
         const int *e = boundary[i]->GetEdgeVertices(j);
         cor[j] = (v[e[0]] < v[e[1]]) ? (1) : (-1);
      }
   }
}

void Mesh::GetFaceEdges(int i, Array<int> &edges, Array<int> &o) const
{
   if (Dim == 2)
   {
      edges.SetSize(1);
      edges[0] = i;
      o.SetSize(1);
      const int *v = faces[i]->GetVertices();
      o[0] = (v[0] < v[1]) ? (1) : (-1);
   }

   if (Dim != 3)
   {
      return;
   }

   GetFaceEdgeTable(); // generate face_edge Table (if not generated)

   face_edge->GetRow(i, edges);

   const int *v = faces[i]->GetVertices();
   const int ne = faces[i]->GetNEdges();
   o.SetSize(ne);
   for (int j = 0; j < ne; j++)
   {
      const int *e = faces[i]->GetEdgeVertices(j);
      o[j] = (v[e[0]] < v[e[1]]) ? (1) : (-1);
   }
}

void Mesh::GetEdgeVertices(int i, Array<int> &vert) const
{
   // the two vertices are sorted: vert[0] < vert[1]
   // this is consistent with the global edge orientation
   GetEdgeVertexTable(); // generate edge_vertex Table (if not generated)
   edge_vertex->GetRow(i, vert);
}

Table *Mesh::GetFaceEdgeTable() const
{
   if (face_edge)
   {
      return face_edge;
   }

   if (Dim != 3)
   {
      return NULL;
   }

#ifdef MFEM_DEBUG
   if (faces.Size() != NumOfFaces)
   {
      mfem_error("Mesh::GetFaceEdgeTable : faces were not generated!");
   }
#endif

   DSTable v_to_v(NumOfVertices);
   GetVertexToVertexTable(v_to_v);

   face_edge = new Table;
   GetElementArrayEdgeTable(faces, v_to_v, *face_edge);

   return (face_edge);
}

Table *Mesh::GetEdgeVertexTable() const
{
   if (edge_vertex)
   {
      return edge_vertex;
   }

   DSTable v_to_v(NumOfVertices);
   GetVertexToVertexTable(v_to_v);

   int nedges = v_to_v.NumberOfEntries();
   edge_vertex = new Table(nedges, 2);
   for (int i = 0; i < NumOfVertices; i++)
   {
      for (DSTable::RowIterator it(v_to_v, i); !it; ++it)
      {
         int j = it.Index();
         edge_vertex->Push(j, i);
         edge_vertex->Push(j, it.Column());
      }
   }
   edge_vertex->Finalize();

   return edge_vertex;
}

Table *Mesh::GetVertexToElementTable()
{
   int i, j, nv, *v;

   Table *vert_elem = new Table;

   vert_elem->MakeI(NumOfVertices);

   for (i = 0; i < NumOfElements; i++)
   {
      nv = elements[i]->GetNVertices();
      v  = elements[i]->GetVertices();
      for (j = 0; j < nv; j++)
      {
         vert_elem->AddAColumnInRow(v[j]);
      }
   }

   vert_elem->MakeJ();

   for (i = 0; i < NumOfElements; i++)
   {
      nv = elements[i]->GetNVertices();
      v  = elements[i]->GetVertices();
      for (j = 0; j < nv; j++)
      {
         vert_elem->AddConnection(v[j], i);
      }
   }

   vert_elem->ShiftUpI();

   return vert_elem;
}

Table *Mesh::GetFaceToElementTable() const
{
   Table *face_elem = new Table;

   face_elem->MakeI(faces_info.Size());

   for (int i = 0; i < faces_info.Size(); i++)
   {
      if (faces_info[i].Elem2No >= 0)
      {
         face_elem->AddColumnsInRow(i, 2);
      }
      else
      {
         face_elem->AddAColumnInRow(i);
      }
   }

   face_elem->MakeJ();

   for (int i = 0; i < faces_info.Size(); i++)
   {
      face_elem->AddConnection(i, faces_info[i].Elem1No);
      if (faces_info[i].Elem2No >= 0)
      {
         face_elem->AddConnection(i, faces_info[i].Elem2No);
      }
   }

   face_elem->ShiftUpI();

   return face_elem;
}

void Mesh::GetElementFaces(int i, Array<int> &fcs, Array<int> &cor)
const
{
   int n, j;

   if (el_to_face)
   {
      el_to_face->GetRow(i, fcs);
   }
   else
   {
      mfem_error("Mesh::GetElementFaces(...) : el_to_face not generated.");
   }

   n = fcs.Size();
   cor.SetSize(n);
   for (j = 0; j < n; j++)
      if (faces_info[fcs[j]].Elem1No == i)
      {
         cor[j] = faces_info[fcs[j]].Elem1Inf % 64;
      }
#ifdef MFEM_DEBUG
      else if (faces_info[fcs[j]].Elem2No == i)
      {
         cor[j] = faces_info[fcs[j]].Elem2Inf % 64;
      }
      else
      {
         mfem_error("Mesh::GetElementFaces(...) : 2");
      }
#else
      else
      {
         cor[j] = faces_info[fcs[j]].Elem2Inf % 64;
      }
#endif
}

void Mesh::GetBdrElementFace(int i, int *f, int *o) const
{
   const int *bv, *fv;

   *f = be_to_face[i];
   bv = boundary[i]->GetVertices();
   fv = faces[be_to_face[i]]->GetVertices();

   // find the orientation of the bdr. elem. w.r.t.
   // the corresponding face element (that's the base)
   switch (GetBdrElementType(i))
   {
      case Element::TRIANGLE:
         *o = GetTriOrientation(fv, bv);
         break;
      case Element::QUADRILATERAL:
         *o = GetQuadOrientation(fv, bv);
         break;
      default:
         mfem_error("Mesh::GetBdrElementFace(...) 2");
   }
}

int Mesh::GetFaceBaseGeometry(int i) const
{
   // Here, we assume all faces are of the same type
   switch (GetElementType(0))
   {
      case Element::SEGMENT:
         return Geometry::POINT;

      case Element::TRIANGLE:
      case Element::QUADRILATERAL:
         return Geometry::SEGMENT; // in 2D 'face' is an edge

      case Element::TETRAHEDRON:
         return Geometry::TRIANGLE;
      case Element::HEXAHEDRON:
         return Geometry::SQUARE;
      default:
         mfem_error("Mesh::GetFaceBaseGeometry(...) #1");
   }
   return (-1);
}

int Mesh::GetBdrElementEdgeIndex(int i) const
{
   switch (Dim)
   {
      case 1: return boundary[i]->GetVertices()[0];
      case 2: return be_to_edge[i];
      case 3: return be_to_face[i];
      default: mfem_error("Mesh::GetBdrElementEdgeIndex: invalid dimension!");
   }
   return -1;
}

void Mesh::GetBdrElementAdjacentElement(int bdr_el, int &el, int &info) const
{
   int fid = GetBdrElementEdgeIndex(bdr_el);
   const FaceInfo &fi = faces_info[fid];
   MFEM_ASSERT(fi.Elem1Inf%64 == 0, "internal error"); // orientation == 0
   const int *fv = (Dim > 1) ? faces[fid]->GetVertices() : NULL;
   const int *bv = boundary[bdr_el]->GetVertices();
   int ori;
   switch (GetBdrElementBaseGeometry(bdr_el))
   {
      case Geometry::POINT:    ori = 0; break;
      case Geometry::SEGMENT:  ori = (fv[0] == bv[0]) ? 0 : 1; break;
      case Geometry::TRIANGLE: ori = GetTriOrientation(fv, bv); break;
      case Geometry::SQUARE:   ori = GetQuadOrientation(fv, bv); break;
      default: MFEM_ABORT("boundary element type not implemented"); ori = 0;
   }
   el   = fi.Elem1No;
   info = fi.Elem1Inf + ori;
}

int Mesh::GetElementType(int i) const
{
   return elements[i]->GetType();
}

int Mesh::GetBdrElementType(int i) const
{
   return boundary[i]->GetType();
}

void Mesh::GetPointMatrix(int i, DenseMatrix &pointmat) const
{
   int k, j, nv;
   const int *v;

   v  = elements[i]->GetVertices();
   nv = elements[i]->GetNVertices();

   pointmat.SetSize(spaceDim, nv);
   for (k = 0; k < spaceDim; k++)
      for (j = 0; j < nv; j++)
      {
         pointmat(k, j) = vertices[v[j]](k);
      }
}

void Mesh::GetBdrPointMatrix(int i,DenseMatrix &pointmat) const
{
   int k, j, nv;
   const int *v;

   v  = boundary[i]->GetVertices();
   nv = boundary[i]->GetNVertices();

   pointmat.SetSize(spaceDim, nv);
   for (k = 0; k < spaceDim; k++)
      for (j = 0; j < nv; j++)
      {
         pointmat(k, j) = vertices[v[j]](k);
      }
}

double Mesh::GetLength(int i, int j) const
{
   const double *vi = vertices[i]();
   const double *vj = vertices[j]();
   double length = 0.;

   for (int k = 0; k < spaceDim; k++)
   {
      length += (vi[k]-vj[k])*(vi[k]-vj[k]);
   }

   return sqrt(length);
}

// static method
void Mesh::GetElementArrayEdgeTable(const Array<Element*> &elem_array,
                                    const DSTable &v_to_v, Table &el_to_edge)
{
   el_to_edge.MakeI(elem_array.Size());
   for (int i = 0; i < elem_array.Size(); i++)
   {
      el_to_edge.AddColumnsInRow(i, elem_array[i]->GetNEdges());
   }
   el_to_edge.MakeJ();
   for (int i = 0; i < elem_array.Size(); i++)
   {
      const int *v = elem_array[i]->GetVertices();
      const int ne = elem_array[i]->GetNEdges();
      for (int j = 0; j < ne; j++)
      {
         const int *e = elem_array[i]->GetEdgeVertices(j);
         el_to_edge.AddConnection(i, v_to_v(v[e[0]], v[e[1]]));
      }
   }
   el_to_edge.ShiftUpI();
}

void Mesh::GetVertexToVertexTable(DSTable &v_to_v) const
{
   if (edge_vertex)
   {
      for (int i = 0; i < edge_vertex->Size(); i++)
      {
         const int *v = edge_vertex->GetRow(i);
         v_to_v.Push(v[0], v[1]);
      }
   }
   else
   {
      for (int i = 0; i < NumOfElements; i++)
      {
         const int *v = elements[i]->GetVertices();
         const int ne = elements[i]->GetNEdges();
         for (int j = 0; j < ne; j++)
         {
            const int *e = elements[i]->GetEdgeVertices(j);
            v_to_v.Push(v[e[0]], v[e[1]]);
         }
      }
   }
}

int Mesh::GetElementToEdgeTable(Table & e_to_f, Array<int> &be_to_f)
{
   int i, NumberOfEdges;

   DSTable v_to_v(NumOfVertices);
   GetVertexToVertexTable(v_to_v);

   NumberOfEdges = v_to_v.NumberOfEntries();

   // Fill the element to edge table
   GetElementArrayEdgeTable(elements, v_to_v, e_to_f);

   if (Dim == 2)
   {
      // Initialize the indices for the boundary elements.
      be_to_f.SetSize(NumOfBdrElements);
      for (i = 0; i < NumOfBdrElements; i++)
      {
         const int *v = boundary[i]->GetVertices();
         be_to_f[i] = v_to_v(v[0], v[1]);
      }
   }
   else if (Dim == 3)
   {
      if (bel_to_edge == NULL)
      {
         bel_to_edge = new Table;
      }
      GetElementArrayEdgeTable(boundary, v_to_v, *bel_to_edge);
   }
   else
   {
      mfem_error("1D GetElementToEdgeTable is not yet implemented.");
   }

   // Return the number of edges
   return NumberOfEdges;
}

const Table & Mesh::ElementToElementTable()
{
   if (el_to_el)
   {
      return *el_to_el;
   }

   int num_faces = GetNumFaces();
   MFEM_ASSERT(faces_info.Size() == num_faces, "faces were not generated!");

   Array<Connection> conn;
   conn.Reserve(2*num_faces);

   for (int i = 0; i < faces_info.Size(); i++)
   {
      const FaceInfo &fi = faces_info[i];
      if (fi.Elem2No >= 0)
      {
         conn.Append(Connection(fi.Elem1No, fi.Elem2No));
         conn.Append(Connection(fi.Elem2No, fi.Elem1No));
      }
   }

   conn.Sort();
   conn.Unique();
   el_to_el = new Table(NumOfElements, conn);

   return *el_to_el;
}

const Table & Mesh::ElementToFaceTable() const
{
   if (el_to_face == NULL)
   {
      mfem_error("Mesh::ElementToFaceTable()");
   }
   return *el_to_face;
}

const Table & Mesh::ElementToEdgeTable() const
{
   if (el_to_edge == NULL)
   {
      mfem_error("Mesh::ElementToEdgeTable()");
   }
   return *el_to_edge;
}

void Mesh::AddPointFaceElement(int lf, int gf, int el)
{
   if (faces_info[gf].Elem1No == -1)  // this will be elem1
   {
      // faces[gf] = new Point(&gf);
      faces_info[gf].Elem1No  = el;
      faces_info[gf].Elem1Inf = 64 * lf; // face lf with orientation 0
      faces_info[gf].Elem2No  = -1; // in case there's no other side
      faces_info[gf].Elem2Inf = -1; // face is not shared
   }
   else  //  this will be elem2
   {
      faces_info[gf].Elem2No  = el;
      faces_info[gf].Elem2Inf = 64 * lf + 1;
   }
}

void Mesh::AddSegmentFaceElement(int lf, int gf, int el, int v0, int v1)
{
   if (faces[gf] == NULL)  // this will be elem1
   {
      faces[gf] = new Segment(v0, v1);
      faces_info[gf].Elem1No  = el;
      faces_info[gf].Elem1Inf = 64 * lf; // face lf with orientation 0
      faces_info[gf].Elem2No  = -1; // in case there's no other side
      faces_info[gf].Elem2Inf = -1; // face is not shared
   }
   else  //  this will be elem2
   {
      int *v = faces[gf]->GetVertices();
      faces_info[gf].Elem2No  = el;
      if ( v[1] == v0 && v[0] == v1 )
      {
         faces_info[gf].Elem2Inf = 64 * lf + 1;
      }
      else if ( v[0] == v0 && v[1] == v1 )
      {
         faces_info[gf].Elem2Inf = 64 * lf;
      }
      else
      {
         MFEM_ASSERT((v[1] == v0 && v[0] == v1)||
                     (v[0] == v0 && v[1] == v1), "");
      }
   }
}

void Mesh::AddTriangleFaceElement(int lf, int gf, int el,
                                  int v0, int v1, int v2)
{
   if (faces[gf] == NULL)  // this will be elem1
   {
      faces[gf] = new Triangle(v0, v1, v2);
      faces_info[gf].Elem1No  = el;
      faces_info[gf].Elem1Inf = 64 * lf; // face lf with orientation 0
      faces_info[gf].Elem2No  = -1; // in case there's no other side
      faces_info[gf].Elem2Inf = -1; // face is not shared
   }
   else  //  this will be elem2
   {
      int orientation, vv[3] = { v0, v1, v2 };
      orientation = GetTriOrientation(faces[gf]->GetVertices(), vv);
      MFEM_ASSERT(orientation % 2 != 0, "");
      faces_info[gf].Elem2No  = el;
      faces_info[gf].Elem2Inf = 64 * lf + orientation;
   }
}

void Mesh::AddQuadFaceElement(int lf, int gf, int el,
                              int v0, int v1, int v2, int v3)
{
   if (faces_info[gf].Elem1No < 0)  // this will be elem1
   {
      faces[gf] = new Quadrilateral(v0, v1, v2, v3);
      faces_info[gf].Elem1No  = el;
      faces_info[gf].Elem1Inf = 64 * lf; // face lf with orientation 0
      faces_info[gf].Elem2No  = -1; // in case there's no other side
      faces_info[gf].Elem2Inf = -1; // face is not shared
   }
   else  //  this will be elem2
   {
      int vv[4] = { v0, v1, v2, v3 };
      int oo = GetQuadOrientation(faces[gf]->GetVertices(), vv);
      MFEM_ASSERT(oo % 2 != 0, "");
      faces_info[gf].Elem2No  = el;
      faces_info[gf].Elem2Inf = 64 * lf + oo;
   }
}

void Mesh::GenerateFaces()
{
   int i, nfaces = GetNumFaces();

   for (i = 0; i < faces.Size(); i++)
   {
      FreeElement(faces[i]);
   }

   // (re)generate the interior faces and the info for them
   faces.SetSize(nfaces);
   faces_info.SetSize(nfaces);
   for (i = 0; i < nfaces; i++)
   {
      faces[i] = NULL;
      faces_info[i].Elem1No = -1;
      faces_info[i].NCFace = -1;
   }
   for (i = 0; i < NumOfElements; i++)
   {
      const int *v = elements[i]->GetVertices();
      const int *ef;
      if (Dim == 1)
      {
         AddPointFaceElement(0, v[0], i);
         AddPointFaceElement(1, v[1], i);
      }
      else if (Dim == 2)
      {
         ef = el_to_edge->GetRow(i);
         const int ne = elements[i]->GetNEdges();
         for (int j = 0; j < ne; j++)
         {
            const int *e = elements[i]->GetEdgeVertices(j);
            AddSegmentFaceElement(j, ef[j], i, v[e[0]], v[e[1]]);
         }
      }
      else
      {
         ef = el_to_face->GetRow(i);
         switch (GetElementType(i))
         {
            case Element::TETRAHEDRON:
            {
               for (int j = 0; j < 4; j++)
               {
                  const int *fv = tet_t::FaceVert[j];
                  AddTriangleFaceElement(j, ef[j], i,
                                         v[fv[0]], v[fv[1]], v[fv[2]]);
               }
               break;
            }
            case Element::HEXAHEDRON:
            {
               for (int j = 0; j < 6; j++)
               {
                  const int *fv = hex_t::FaceVert[j];
                  AddQuadFaceElement(j, ef[j], i,
                                     v[fv[0]], v[fv[1]], v[fv[2]], v[fv[3]]);
               }
               break;
            }
            default:
               MFEM_ABORT("Unexpected type of Element.");
         }
      }
   }
}

void Mesh::GenerateNCFaceInfo()
{
   MFEM_VERIFY(ncmesh, "missing NCMesh.");

   for (int i = 0; i < faces_info.Size(); i++)
   {
      faces_info[i].NCFace = -1;
   }

   const NCMesh::NCList &list =
      (Dim == 2) ? ncmesh->GetEdgeList() : ncmesh->GetFaceList();

   nc_faces_info.SetSize(0);
   nc_faces_info.Reserve(list.masters.size() + list.slaves.size());

   int nfaces = GetNumFaces();

   // add records for master faces
   for (unsigned i = 0; i < list.masters.size(); i++)
   {
      const NCMesh::Master &master = list.masters[i];
      if (master.index >= nfaces) { continue; }

      faces_info[master.index].NCFace = nc_faces_info.Size();
      nc_faces_info.Append(NCFaceInfo(false, master.local, NULL));
      // NOTE: one of the unused members stores local face no. to be used below
   }

   // add records for slave faces
   for (unsigned i = 0; i < list.slaves.size(); i++)
   {
      const NCMesh::Slave &slave = list.slaves[i];
      if (slave.index >= nfaces || slave.master >= nfaces) { continue; }

      FaceInfo &slave_fi = faces_info[slave.index];
      FaceInfo &master_fi = faces_info[slave.master];
      NCFaceInfo &master_nc = nc_faces_info[master_fi.NCFace];

      slave_fi.NCFace = nc_faces_info.Size();
      nc_faces_info.Append(NCFaceInfo(true, slave.master, &slave.point_matrix));

      slave_fi.Elem2No = master_fi.Elem1No;
      slave_fi.Elem2Inf = 64 * master_nc.MasterFace; // get lf no. stored above
      // NOTE: orientation part of Elem2Inf is encoded in the point matrix
   }
}

STable3D *Mesh::GetFacesTable()
{
   STable3D *faces_tbl = new STable3D(NumOfVertices);
   for (int i = 0; i < NumOfElements; i++)
   {
      const int *v = elements[i]->GetVertices();
      switch (GetElementType(i))
      {
         case Element::TETRAHEDRON:
         {
            for (int j = 0; j < 4; j++)
            {
               const int *fv = tet_t::FaceVert[j];
               faces_tbl->Push(v[fv[0]], v[fv[1]], v[fv[2]]);
            }
            break;
         }
         case Element::HEXAHEDRON:
         {
            // find the face by the vertices with the smallest 3 numbers
            // z = 0, y = 0, x = 1, y = 1, x = 0, z = 1
            for (int j = 0; j < 6; j++)
            {
               const int *fv = hex_t::FaceVert[j];
               faces_tbl->Push4(v[fv[0]], v[fv[1]], v[fv[2]], v[fv[3]]);
            }
            break;
         }
         default:
            MFEM_ABORT("Unexpected type of Element.");
      }
   }
   return faces_tbl;
}

STable3D *Mesh::GetElementToFaceTable(int ret_ftbl)
{
   int i, *v;
   STable3D *faces_tbl;

   if (el_to_face != NULL)
   {
      delete el_to_face;
   }
   el_to_face = new Table(NumOfElements, 6);  // must be 6 for hexahedra
   faces_tbl = new STable3D(NumOfVertices);
   for (i = 0; i < NumOfElements; i++)
   {
      v = elements[i]->GetVertices();
      switch (GetElementType(i))
      {
         case Element::TETRAHEDRON:
         {
            for (int j = 0; j < 4; j++)
            {
               const int *fv = tet_t::FaceVert[j];
               el_to_face->Push(
                  i, faces_tbl->Push(v[fv[0]], v[fv[1]], v[fv[2]]));
            }
            break;
         }
         case Element::HEXAHEDRON:
         {
            // find the face by the vertices with the smallest 3 numbers
            // z = 0, y = 0, x = 1, y = 1, x = 0, z = 1
            for (int j = 0; j < 6; j++)
            {
               const int *fv = hex_t::FaceVert[j];
               el_to_face->Push(
                  i, faces_tbl->Push4(v[fv[0]], v[fv[1]], v[fv[2]], v[fv[3]]));
            }
            break;
         }
         default:
            MFEM_ABORT("Unexpected type of Element.");
      }
   }
   el_to_face->Finalize();
   NumOfFaces = faces_tbl->NumberOfElements();
   be_to_face.SetSize(NumOfBdrElements);
   for (i = 0; i < NumOfBdrElements; i++)
   {
      v = boundary[i]->GetVertices();
      switch (GetBdrElementType(i))
      {
         case Element::TRIANGLE:
         {
            be_to_face[i] = (*faces_tbl)(v[0], v[1], v[2]);
            break;
         }
         case Element::QUADRILATERAL:
         {
            be_to_face[i] = (*faces_tbl)(v[0], v[1], v[2], v[3]);
            break;
         }
         default:
            MFEM_ABORT("Unexpected type of boundary Element.");
      }
   }

   if (ret_ftbl)
   {
      return faces_tbl;
   }
   delete faces_tbl;
   return NULL;
}

void Mesh::ReorientTetMesh()
{
   int *v;

   if (Dim != 3 || !(meshgen & 1))
   {
      return;
   }

   DSTable *old_v_to_v = NULL;
   Table *old_elem_vert = NULL;

   if (Nodes)
   {
      PrepareNodeReorder(&old_v_to_v, &old_elem_vert);
   }

   for (int i = 0; i < NumOfElements; i++)
   {
      if (GetElementType(i) == Element::TETRAHEDRON)
      {
         v = elements[i]->GetVertices();

         Rotate3(v[0], v[1], v[2]);
         if (v[0] < v[3])
         {
            Rotate3(v[1], v[2], v[3]);
         }
         else
         {
            ShiftL2R(v[0], v[1], v[3]);
         }
      }
   }

   for (int i = 0; i < NumOfBdrElements; i++)
   {
      if (GetBdrElementType(i) == Element::TRIANGLE)
      {
         v = boundary[i]->GetVertices();

         Rotate3(v[0], v[1], v[2]);
      }
   }

   if (!Nodes)
   {
      GetElementToFaceTable();
      GenerateFaces();
      if (el_to_edge)
      {
         NumOfEdges = GetElementToEdgeTable(*el_to_edge, be_to_edge);
      }
   }
   else
   {
      DoNodeReorder(old_v_to_v, old_elem_vert);
      delete old_elem_vert;
      delete old_v_to_v;

      Nodes->FESpace()->RebuildElementToDofTable();
   }
}

#ifdef MFEM_USE_MPI
// auxiliary function for qsort
static int mfem_less(const void *x, const void *y)
{
   if (*(int*)x < *(int*)y)
   {
      return 1;
   }
   if (*(int*)x > *(int*)y)
   {
      return -1;
   }
   return 0;
}
#ifndef MFEM_USE_METIS_5
// METIS 4 prototypes
typedef int idxtype;
extern "C" {
   void METIS_PartGraphRecursive(int*, idxtype*, idxtype*, idxtype*, idxtype*,
                                 int*, int*, int*, int*, int*, idxtype*);
   void METIS_PartGraphKway(int*, idxtype*, idxtype*, idxtype*, idxtype*,
                            int*, int*, int*, int*, int*, idxtype*);
   void METIS_PartGraphVKway(int*, idxtype*, idxtype*, idxtype*, idxtype*,
                             int*, int*, int*, int*, int*, idxtype*);
}
#else
// METIS 5 prototypes
typedef int idx_t;
typedef float real_t;
extern "C" {
   int METIS_PartGraphRecursive(
      idx_t *nvtxs, idx_t *ncon, idx_t *xadj,
      idx_t *adjncy, idx_t *vwgt, idx_t *vsize, idx_t *adjwgt,
      idx_t *nparts, real_t *tpwgts, real_t *ubvec, idx_t *options,
      idx_t *edgecut, idx_t *part);
   int METIS_PartGraphKway(
      idx_t *nvtxs, idx_t *ncon, idx_t *xadj,
      idx_t *adjncy, idx_t *vwgt, idx_t *vsize, idx_t *adjwgt,
      idx_t *nparts, real_t *tpwgts, real_t *ubvec, idx_t *options,
      idx_t *edgecut, idx_t *part);
   int METIS_SetDefaultOptions(idx_t *options);
}
#endif
#endif

int *Mesh::CartesianPartitioning(int nxyz[])
{
   int *partitioning;
   double pmin[3] = { numeric_limits<double>::infinity(),
                      numeric_limits<double>::infinity(),
                      numeric_limits<double>::infinity()
                    };
   double pmax[3] = { -numeric_limits<double>::infinity(),
                      -numeric_limits<double>::infinity(),
                      -numeric_limits<double>::infinity()
                    };
   // find a bounding box using the vertices
   for (int vi = 0; vi < NumOfVertices; vi++)
   {
      const double *p = vertices[vi]();
      for (int i = 0; i < spaceDim; i++)
      {
         if (p[i] < pmin[i]) { pmin[i] = p[i]; }
         if (p[i] > pmax[i]) { pmax[i] = p[i]; }
      }
   }

   partitioning = new int[NumOfElements];

   // determine the partitioning using the centers of the elements
   double ppt[3];
   Vector pt(ppt, spaceDim);
   for (int el = 0; el < NumOfElements; el++)
   {
      GetElementTransformation(el)->Transform(
         Geometries.GetCenter(GetElementBaseGeometry(el)), pt);
      int part = 0;
      for (int i = spaceDim-1; i >= 0; i--)
      {
         int idx = (int)floor(nxyz[i]*((pt(i) - pmin[i])/(pmax[i] - pmin[i])));
         if (idx < 0) { idx = 0; }
         if (idx >= nxyz[i]) { idx = nxyz[i]-1; }
         part = part * nxyz[i] + idx;
      }
      partitioning[el] = part;
   }

   return partitioning;
}

int *Mesh::GeneratePartitioning(int nparts, int part_method)
{
#ifdef MFEM_USE_MPI
   int i, *partitioning;

   ElementToElementTable();

   partitioning = new int[NumOfElements];

   if (nparts == 1)
   {
      for (i = 0; i < NumOfElements; i++)
      {
         partitioning[i] = 0;
      }
   }
   else
   {
      int *I, *J, n;
#ifndef MFEM_USE_METIS_5
      int wgtflag = 0;
      int numflag = 0;
      int options[5];
#else
      int ncon = 1;
      int err;
      int options[40];
#endif
      int edgecut;

      n = NumOfElements;
      I = el_to_el->GetI();
      J = el_to_el->GetJ();
#ifndef MFEM_USE_METIS_5
      options[0] = 0;
#else
      METIS_SetDefaultOptions(options);
      options[10] = 1; // set METIS_OPTION_CONTIG
#endif

      // Sort the neighbor lists
      if (part_method >= 0 && part_method <= 2)
         for (i = 0; i < n; i++)
         {
            qsort(&J[I[i]], I[i+1]-I[i], sizeof(int), &mfem_less);
         }

      // This function should be used to partition a graph into a small
      // number of partitions (less than 8).
      if (part_method == 0 || part_method == 3)
      {
#ifndef MFEM_USE_METIS_5
         METIS_PartGraphRecursive(&n,
                                  (idxtype *) I,
                                  (idxtype *) J,
                                  (idxtype *) NULL,
                                  (idxtype *) NULL,
                                  &wgtflag,
                                  &numflag,
                                  &nparts,
                                  options,
                                  &edgecut,
                                  (idxtype *) partitioning);
#else
         err = METIS_PartGraphRecursive(&n,
                                        &ncon,
                                        I,
                                        J,
                                        (idx_t *) NULL,
                                        (idx_t *) NULL,
                                        (idx_t *) NULL,
                                        &nparts,
                                        (real_t *) NULL,
                                        (real_t *) NULL,
                                        options,
                                        &edgecut,
                                        partitioning);
         if (err != 1)
            mfem_error("Mesh::GeneratePartitioning: "
                       " error in METIS_PartGraphRecursive!");
#endif
      }

      // This function should be used to partition a graph into a large
      // number of partitions (greater than 8).
      if (part_method == 1 || part_method == 4)
      {
#ifndef MFEM_USE_METIS_5
         METIS_PartGraphKway(&n,
                             (idxtype *) I,
                             (idxtype *) J,
                             (idxtype *) NULL,
                             (idxtype *) NULL,
                             &wgtflag,
                             &numflag,
                             &nparts,
                             options,
                             &edgecut,
                             (idxtype *) partitioning);
#else
         err = METIS_PartGraphKway(&n,
                                   &ncon,
                                   I,
                                   J,
                                   (idx_t *) NULL,
                                   (idx_t *) NULL,
                                   (idx_t *) NULL,
                                   &nparts,
                                   (real_t *) NULL,
                                   (real_t *) NULL,
                                   options,
                                   &edgecut,
                                   partitioning);
         if (err != 1)
            mfem_error("Mesh::GeneratePartitioning: "
                       " error in METIS_PartGraphKway!");
#endif
      }

      // The objective of this partitioning is to minimize the total
      // communication volume
      if (part_method == 2 || part_method == 5)
      {
#ifndef MFEM_USE_METIS_5
         METIS_PartGraphVKway(&n,
                              (idxtype *) I,
                              (idxtype *) J,
                              (idxtype *) NULL,
                              (idxtype *) NULL,
                              &wgtflag,
                              &numflag,
                              &nparts,
                              options,
                              &edgecut,
                              (idxtype *) partitioning);
#else
         options[1] = 1; // set METIS_OPTION_OBJTYPE to METIS_OBJTYPE_VOL
         err = METIS_PartGraphKway(&n,
                                   &ncon,
                                   I,
                                   J,
                                   (idx_t *) NULL,
                                   (idx_t *) NULL,
                                   (idx_t *) NULL,
                                   &nparts,
                                   (real_t *) NULL,
                                   (real_t *) NULL,
                                   options,
                                   &edgecut,
                                   partitioning);
         if (err != 1)
            mfem_error("Mesh::GeneratePartitioning: "
                       " error in METIS_PartGraphKway!");
#endif
      }

#ifdef MFEM_DEBUG
      cout << "Mesh::GeneratePartitioning(...): edgecut = "
           << edgecut << endl;
#endif
   }

   if (el_to_el)
   {
      delete el_to_el;
   }
   el_to_el = NULL;

   // Check for empty partitionings (a "feature" in METIS)
   {
      Array< Pair<int,int> > psize(nparts);
      for (i = 0; i < nparts; i++)
      {
         psize[i].one = 0;
         psize[i].two = i;
      }

      for (i = 0; i < NumOfElements; i++)
      {
         psize[partitioning[i]].one++;
      }

      int empty_parts = 0;
      for (i = 0; i < nparts; i++)
         if (psize[i].one == 0)
         {
            empty_parts++;
         }

      // This code just split the largest partitionings in two.
      // Do we need to replace it with something better?
      if (empty_parts)
      {
         cerr << "Mesh::GeneratePartitioning returned " << empty_parts
              << " empty parts!" << endl;

         SortPairs<int,int>(psize, nparts);

         for (i = nparts-1; i > nparts-1-empty_parts; i--)
         {
            psize[i].one /= 2;
         }

         for (int j = 0; j < NumOfElements; j++)
            for (i = nparts-1; i > nparts-1-empty_parts; i--)
               if (psize[i].one == 0 || partitioning[j] != psize[i].two)
               {
                  continue;
               }
               else
               {
                  partitioning[j] = psize[nparts-1-i].two;
                  psize[i].one--;
               }
      }
   }

   return partitioning;

#else

   mfem_error("Mesh::GeneratePartitioning(...): "
              "MFEM was compiled without Metis.");

   return NULL;

#endif
}

/* required: 0 <= partitioning[i] < num_part */
void FindPartitioningComponents(Table &elem_elem,
                                const Array<int> &partitioning,
                                Array<int> &component,
                                Array<int> &num_comp)
{
   int i, j, k;
   int num_elem, *i_elem_elem, *j_elem_elem;

   num_elem    = elem_elem.Size();
   i_elem_elem = elem_elem.GetI();
   j_elem_elem = elem_elem.GetJ();

   component.SetSize(num_elem);

   Array<int> elem_stack(num_elem);
   int stack_p, stack_top_p, elem;
   int num_part;

   num_part = -1;
   for (i = 0; i < num_elem; i++)
   {
      if (partitioning[i] > num_part)
      {
         num_part = partitioning[i];
      }
      component[i] = -1;
   }
   num_part++;

   num_comp.SetSize(num_part);
   for (i = 0; i < num_part; i++)
   {
      num_comp[i] = 0;
   }

   stack_p = 0;
   stack_top_p = 0;  // points to the first unused element in the stack
   for (elem = 0; elem < num_elem; elem++)
   {
      if (component[elem] >= 0)
      {
         continue;
      }

      component[elem] = num_comp[partitioning[elem]]++;

      elem_stack[stack_top_p++] = elem;

      for ( ; stack_p < stack_top_p; stack_p++)
      {
         i = elem_stack[stack_p];
         for (j = i_elem_elem[i]; j < i_elem_elem[i+1]; j++)
         {
            k = j_elem_elem[j];
            if (partitioning[k] == partitioning[i])
            {
               if (component[k] < 0)
               {
                  component[k] = component[i];
                  elem_stack[stack_top_p++] = k;
               }
               else if (component[k] != component[i])
               {
                  mfem_error("FindPartitioningComponents");
               }
            }
         }
      }
   }
}

void Mesh::CheckPartitioning(int *partitioning)
{
   int i, n_empty, n_mcomp;
   Array<int> component, num_comp;
   const Array<int> _partitioning(partitioning, GetNE());

   ElementToElementTable();

   FindPartitioningComponents(*el_to_el, _partitioning, component, num_comp);

   n_empty = n_mcomp = 0;
   for (i = 0; i < num_comp.Size(); i++)
      if (num_comp[i] == 0)
      {
         n_empty++;
      }
      else if (num_comp[i] > 1)
      {
         n_mcomp++;
      }

   if (n_empty > 0)
   {
      cout << "Mesh::CheckPartitioning(...) :\n"
           << "The following subdomains are empty :\n";
      for (i = 0; i < num_comp.Size(); i++)
         if (num_comp[i] == 0)
         {
            cout << ' ' << i;
         }
      cout << endl;
   }
   if (n_mcomp > 0)
   {
      cout << "Mesh::CheckPartitioning(...) :\n"
           << "The following subdomains are NOT connected :\n";
      for (i = 0; i < num_comp.Size(); i++)
         if (num_comp[i] > 1)
         {
            cout << ' ' << i;
         }
      cout << endl;
   }
   if (n_empty == 0 && n_mcomp == 0)
      cout << "Mesh::CheckPartitioning(...) : "
           "All subdomains are connected." << endl;

   if (el_to_el)
   {
      delete el_to_el;
   }
   el_to_el = NULL;
}

// compute the coefficients of the polynomial in t:
//   c(0)+c(1)*t+...+c(d)*t^d = det(A+t*B)
// where A, B are (d x d), d=2,3
void DetOfLinComb(const DenseMatrix &A, const DenseMatrix &B, Vector &c)
{
   const double *a = A.Data();
   const double *b = B.Data();

   c.SetSize(A.Width()+1);
   switch (A.Width())
   {
      case 2:
      {
         // det(A+t*B) = |a0 a2|   / |a0 b2| + |b0 a2| \       |b0 b2|
         //              |a1 a3| + \ |a1 b3|   |b1 a3| / * t + |b1 b3| * t^2
         c(0) = a[0]*a[3]-a[1]*a[2];
         c(1) = a[0]*b[3]-a[1]*b[2]+b[0]*a[3]-b[1]*a[2];
         c(2) = b[0]*b[3]-b[1]*b[2];
      }
      break;

      case 3:
      {
         /*              |a0 a3 a6|
          * det(A+t*B) = |a1 a4 a7| +
          *              |a2 a5 a8|

          *     /  |b0 a3 a6|   |a0 b3 a6|   |a0 a3 b6| \
          *   + |  |b1 a4 a7| + |a1 b4 a7| + |a1 a4 b7| | * t +
          *     \  |b2 a5 a8|   |a2 b5 a8|   |a2 a5 b8| /

          *     /  |a0 b3 b6|   |b0 a3 b6|   |b0 b3 a6| \
          *   + |  |a1 b4 b7| + |b1 a4 b7| + |b1 b4 a7| | * t^2 +
          *     \  |a2 b5 b8|   |b2 a5 b8|   |b2 b5 a8| /

          *     |b0 b3 b6|
          *   + |b1 b4 b7| * t^3
          *     |b2 b5 b8|       */
         c(0) = (a[0] * (a[4] * a[8] - a[5] * a[7]) +
                 a[1] * (a[5] * a[6] - a[3] * a[8]) +
                 a[2] * (a[3] * a[7] - a[4] * a[6]));

         c(1) = (b[0] * (a[4] * a[8] - a[5] * a[7]) +
                 b[1] * (a[5] * a[6] - a[3] * a[8]) +
                 b[2] * (a[3] * a[7] - a[4] * a[6]) +

                 a[0] * (b[4] * a[8] - b[5] * a[7]) +
                 a[1] * (b[5] * a[6] - b[3] * a[8]) +
                 a[2] * (b[3] * a[7] - b[4] * a[6]) +

                 a[0] * (a[4] * b[8] - a[5] * b[7]) +
                 a[1] * (a[5] * b[6] - a[3] * b[8]) +
                 a[2] * (a[3] * b[7] - a[4] * b[6]));

         c(2) = (a[0] * (b[4] * b[8] - b[5] * b[7]) +
                 a[1] * (b[5] * b[6] - b[3] * b[8]) +
                 a[2] * (b[3] * b[7] - b[4] * b[6]) +

                 b[0] * (a[4] * b[8] - a[5] * b[7]) +
                 b[1] * (a[5] * b[6] - a[3] * b[8]) +
                 b[2] * (a[3] * b[7] - a[4] * b[6]) +

                 b[0] * (b[4] * a[8] - b[5] * a[7]) +
                 b[1] * (b[5] * a[6] - b[3] * a[8]) +
                 b[2] * (b[3] * a[7] - b[4] * a[6]));

         c(3) = (b[0] * (b[4] * b[8] - b[5] * b[7]) +
                 b[1] * (b[5] * b[6] - b[3] * b[8]) +
                 b[2] * (b[3] * b[7] - b[4] * b[6]));
      }
      break;

      default:
         mfem_error("DetOfLinComb(...)");
   }
}

// compute the real roots of
//   z(0)+z(1)*x+...+z(d)*x^d = 0,  d=2,3;
// the roots are returned in x, sorted in increasing order;
// it is assumed that x is at least of size d;
// return the number of roots counting multiplicity;
// return -1 if all z(i) are 0.
int FindRoots(const Vector &z, Vector &x)
{
   int d = z.Size()-1;
   if (d > 3 || d < 0)
   {
      mfem_error("FindRoots(...)");
   }

   while (z(d) == 0.0)
   {
      if (d == 0)
      {
         return (-1);
      }
      d--;
   }
   switch (d)
   {
      case 0:
      {
         return 0;
      }

      case 1:
      {
         x(0) = -z(0)/z(1);
         return 1;
      }

      case 2:
      {
         double a = z(2), b = z(1), c = z(0);
         double D = b*b-4*a*c;
         if (D < 0.0)
         {
            return 0;
         }
         if (D == 0.0)
         {
            x(0) = x(1) = -0.5 * b / a;
            return 2; // root with multiplicity 2
         }
         if (b == 0.0)
         {
            x(0) = -(x(1) = fabs(0.5 * sqrt(D) / a));
            return 2;
         }
         else
         {
            double t;
            if (b > 0.0)
            {
               t = -0.5 * (b + sqrt(D));
            }
            else
            {
               t = -0.5 * (b - sqrt(D));
            }
            x(0) = t / a;
            x(1) = c / t;
            if (x(0) > x(1))
            {
               Swap<double>(x(0), x(1));
            }
            return 2;
         }
      }

      case 3:
      {
         double a = z(2)/z(3), b = z(1)/z(3), c = z(0)/z(3);

         // find the real roots of x^3 + a x^2 + b x + c = 0
         double Q = (a * a - 3 * b) / 9;
         double R = (2 * a * a * a - 9 * a * b + 27 * c) / 54;
         double Q3 = Q * Q * Q;
         double R2 = R * R;

         if (R2 == Q3)
         {
            if (Q == 0)
            {
               x(0) = x(1) = x(2) = - a / 3;
            }
            else
            {
               double sqrtQ = sqrt(Q);

               if (R > 0)
               {
                  x(0) = -2 * sqrtQ - a / 3;
                  x(1) = x(2) = sqrtQ - a / 3;
               }
               else
               {
                  x(0) = x(1) = - sqrtQ - a / 3;
                  x(2) = 2 * sqrtQ - a / 3;
               }
            }
            return 3;
         }
         else if (R2 < Q3)
         {
            double theta = acos(R / sqrt(Q3));
            double A = -2 * sqrt(Q);
            double x0, x1, x2;
            x0 = A * cos(theta / 3) - a / 3;
            x1 = A * cos((theta + 2.0 * M_PI) / 3) - a / 3;
            x2 = A * cos((theta - 2.0 * M_PI) / 3) - a / 3;

            /* Sort x0, x1, x2 */
            if (x0 > x1)
            {
               Swap<double>(x0, x1);
            }
            if (x1 > x2)
            {
               Swap<double>(x1, x2);
               if (x0 > x1)
               {
                  Swap<double>(x0, x1);
               }
            }
            x(0) = x0;
            x(1) = x1;
            x(2) = x2;
            return 3;
         }
         else
         {
            double A;
            if (R >= 0.0)
            {
               A = -pow(sqrt(R2 - Q3) + R, 1.0/3.0);
            }
            else
            {
               A =  pow(sqrt(R2 - Q3) - R, 1.0/3.0);
            }
            x(0) = A + Q / A - a / 3;
            return 1;
         }
      }
   }
   return 0;
}

void FindTMax(Vector &c, Vector &x, double &tmax,
              const double factor, const int Dim)
{
   const double c0 = c(0);
   c(0) = c0 * (1.0 - pow(factor, -Dim));
   int nr = FindRoots(c, x);
   for (int j = 0; j < nr; j++)
   {
      if (x(j) > tmax)
      {
         break;
      }
      if (x(j) >= 0.0)
      {
         tmax = x(j);
         break;
      }
   }
   c(0) = c0 * (1.0 - pow(factor, Dim));
   nr = FindRoots(c, x);
   for (int j = 0; j < nr; j++)
   {
      if (x(j) > tmax)
      {
         break;
      }
      if (x(j) >= 0.0)
      {
         tmax = x(j);
         break;
      }
   }
}

void Mesh::CheckDisplacements(const Vector &displacements, double &tmax)
{
   int nvs = vertices.Size();
   DenseMatrix P, V, DS, PDS(spaceDim), VDS(spaceDim);
   Vector c(spaceDim+1), x(spaceDim);
   const double factor = 2.0;

   // check for tangling assuming constant speed
   if (tmax < 1.0)
   {
      tmax = 1.0;
   }
   for (int i = 0; i < NumOfElements; i++)
   {
      Element *el = elements[i];
      int nv = el->GetNVertices();
      int *v = el->GetVertices();
      P.SetSize(spaceDim, nv);
      V.SetSize(spaceDim, nv);
      for (int j = 0; j < spaceDim; j++)
         for (int k = 0; k < nv; k++)
         {
            P(j, k) = vertices[v[k]](j);
            V(j, k) = displacements(v[k]+j*nvs);
         }
      DS.SetSize(nv, spaceDim);
      const FiniteElement *fe =
         GetTransformationFEforElementType(el->GetType());
      // check if  det(P.DShape+t*V.DShape) > 0 for all x and 0<=t<=1
      switch (el->GetType())
      {
         case Element::TRIANGLE:
         case Element::TETRAHEDRON:
         {
            // DS is constant
            fe->CalcDShape(Geometries.GetCenter(fe->GetGeomType()), DS);
            Mult(P, DS, PDS);
            Mult(V, DS, VDS);
            DetOfLinComb(PDS, VDS, c);
            if (c(0) <= 0.0)
            {
               tmax = 0.0;
            }
            else
            {
               FindTMax(c, x, tmax, factor, Dim);
            }
         }
         break;

         case Element::QUADRILATERAL:
         {
            const IntegrationRule &ir = fe->GetNodes();
            for (int j = 0; j < nv; j++)
            {
               fe->CalcDShape(ir.IntPoint(j), DS);
               Mult(P, DS, PDS);
               Mult(V, DS, VDS);
               DetOfLinComb(PDS, VDS, c);
               if (c(0) <= 0.0)
               {
                  tmax = 0.0;
               }
               else
               {
                  FindTMax(c, x, tmax, factor, Dim);
               }
            }
         }
         break;

         default:
            mfem_error("Mesh::CheckDisplacements(...)");
      }
   }
}

void Mesh::MoveVertices(const Vector &displacements)
{
   for (int i = 0, nv = vertices.Size(); i < nv; i++)
      for (int j = 0; j < spaceDim; j++)
      {
         vertices[i](j) += displacements(j*nv+i);
      }
}

void Mesh::GetVertices(Vector &vert_coord) const
{
   int nv = vertices.Size();
   vert_coord.SetSize(nv*spaceDim);
   for (int i = 0; i < nv; i++)
      for (int j = 0; j < spaceDim; j++)
      {
         vert_coord(j*nv+i) = vertices[i](j);
      }
}

void Mesh::SetVertices(const Vector &vert_coord)
{
   for (int i = 0, nv = vertices.Size(); i < nv; i++)
      for (int j = 0; j < spaceDim; j++)
      {
         vertices[i](j) = vert_coord(j*nv+i);
      }
}

void Mesh::GetNode(int i, double *coord)
{
   if (Nodes)
   {
      FiniteElementSpace *fes = Nodes->FESpace();
      for (int j = 0; j < spaceDim; j++)
      {
         coord[j] = (*Nodes)(fes->DofToVDof(i, j));
      }
   }
   else
   {
      for (int j = 0; j < spaceDim; j++)
      {
         coord[j] = vertices[i](j);
      }
   }
}

void Mesh::SetNode(int i, const double *coord)
{
   if (Nodes)
   {
      FiniteElementSpace *fes = Nodes->FESpace();
      for (int j = 0; j < spaceDim; j++)
      {
         (*Nodes)(fes->DofToVDof(i, j)) = coord[j];
      }
   }
   else
   {
      for (int j = 0; j < spaceDim; j++)
      {
         vertices[i](j) = coord[j];
      }

   }
}

void Mesh::MoveNodes(const Vector &displacements)
{
   if (Nodes)
   {
      (*Nodes) += displacements;
   }
   else
   {
      MoveVertices(displacements);
   }
}

void Mesh::GetNodes(Vector &node_coord) const
{
   if (Nodes)
   {
      node_coord = (*Nodes);
   }
   else
   {
      GetVertices(node_coord);
   }
}

void Mesh::SetNodes(const Vector &node_coord)
{
   if (Nodes)
   {
      (*Nodes) = node_coord;
   }
   else
   {
      SetVertices(node_coord);
   }
}

void Mesh::NewNodes(GridFunction &nodes, bool make_owner)
{
   if (own_nodes) { delete Nodes; }
   Nodes = &nodes;
   spaceDim = Nodes->FESpace()->GetVDim();
   own_nodes = (int)make_owner;

   if (NURBSext != nodes.FESpace()->GetNURBSext())
   {
      delete NURBSext;
      NURBSext = nodes.FESpace()->StealNURBSext();
   }
}

void Mesh::SwapNodes(GridFunction *&nodes, int &own_nodes_)
{
   mfem::Swap<GridFunction*>(Nodes, nodes);
   mfem::Swap<int>(own_nodes, own_nodes_);
   // TODO:
   // if (nodes)
   //    nodes->FESpace()->MakeNURBSextOwner();
   // NURBSext = (Nodes) ? Nodes->FESpace()->StealNURBSext() : NULL;
}

void Mesh::AverageVertices(int * indexes, int n, int result)
{
   int j, k;

   for (k = 0; k < spaceDim; k++)
   {
      vertices[result](k) = vertices[indexes[0]](k);
   }

   for (j = 1; j < n; j++)
      for (k = 0; k < spaceDim; k++)
      {
         vertices[result](k) += vertices[indexes[j]](k);
      }

   for (k = 0; k < spaceDim; k++)
   {
      vertices[result](k) *= (1.0 / n);
   }
}

void Mesh::UpdateNodes()
{
   if (Nodes)
   {
      Nodes->FESpace()->Update();
      Nodes->Update();
   }
}

void Mesh::QuadUniformRefinement()
{
   int i, j, *v, vv[2], attr;
   const int *e;

   if (el_to_edge == NULL)
   {
      el_to_edge = new Table;
      NumOfEdges = GetElementToEdgeTable(*el_to_edge, be_to_edge);
   }

   int oedge = NumOfVertices;
   int oelem = oedge + NumOfEdges;

   vertices.SetSize(oelem + NumOfElements);

   for (i = 0; i < NumOfElements; i++)
   {
      v = elements[i]->GetVertices();

      AverageVertices(v, 4, oelem+i);

      e = el_to_edge->GetRow(i);

      vv[0] = v[0], vv[1] = v[1]; AverageVertices(vv, 2, oedge+e[0]);
      vv[0] = v[1], vv[1] = v[2]; AverageVertices(vv, 2, oedge+e[1]);
      vv[0] = v[2], vv[1] = v[3]; AverageVertices(vv, 2, oedge+e[2]);
      vv[0] = v[3], vv[1] = v[0]; AverageVertices(vv, 2, oedge+e[3]);
   }

   elements.SetSize(4 * NumOfElements);
   for (i = 0; i < NumOfElements; i++)
   {
      attr = elements[i]->GetAttribute();
      v = elements[i]->GetVertices();
      e = el_to_edge->GetRow(i);
      j = NumOfElements + 3 * i;

      elements[j+0] = new Quadrilateral(oedge+e[0], v[1], oedge+e[1],
                                        oelem+i, attr);
      elements[j+1] = new Quadrilateral(oelem+i, oedge+e[1], v[2],
                                        oedge+e[2], attr);
      elements[j+2] = new Quadrilateral(oedge+e[3], oelem+i, oedge+e[2],
                                        v[3], attr);

      v[1] = oedge+e[0];
      v[2] = oelem+i;
      v[3] = oedge+e[3];
   }

   boundary.SetSize(2 * NumOfBdrElements);
   for (i = 0; i < NumOfBdrElements; i++)
   {
      attr = boundary[i]->GetAttribute();
      v = boundary[i]->GetVertices();
      j = NumOfBdrElements + i;

      boundary[j] = new Segment(oedge+be_to_edge[i], v[1], attr);

      v[1] = oedge+be_to_edge[i];
   }

   static double quad_children[2*4*4] =
   {
      0.0,0.0, 0.5,0.0, 0.5,0.5, 0.0,0.5, // lower-left
      0.5,0.0, 1.0,0.0, 1.0,0.5, 0.5,0.5, // lower-right
      0.5,0.5, 1.0,0.5, 1.0,1.0, 0.5,1.0, // upper-right
      0.0,0.5, 0.5,0.5, 0.5,1.0, 0.0,1.0  // upper-left
   };

   CoarseFineTr.point_matrices.UseExternalData(quad_children, 2, 4, 4);
   CoarseFineTr.embeddings.SetSize(elements.Size());

   for (i = 0; i < elements.Size(); i++)
   {
      Embedding &emb = CoarseFineTr.embeddings[i];
      emb.parent = (i < NumOfElements) ? i : (i - NumOfElements) / 3;
      emb.matrix = (i < NumOfElements) ? 0 : (i - NumOfElements) % 3 + 1;
   }

   NumOfVertices    = oelem + NumOfElements;
   NumOfElements    = 4 * NumOfElements;
   NumOfBdrElements = 2 * NumOfBdrElements;
   NumOfFaces       = 0;

   if (el_to_edge != NULL)
   {
      NumOfEdges = GetElementToEdgeTable(*el_to_edge, be_to_edge);
      GenerateFaces();
   }

   last_operation = Mesh::REFINE;
   sequence++;

   UpdateNodes();

#ifdef MFEM_DEBUG
   CheckElementOrientation(false);
   CheckBdrElementOrientation(false);
#endif
}

void Mesh::HexUniformRefinement()
{
   int i;
   int * v;
   const int *e, *f;
   int vv[4];

   if (el_to_edge == NULL)
   {
      el_to_edge = new Table;
      NumOfEdges = GetElementToEdgeTable(*el_to_edge, be_to_edge);
   }
   if (el_to_face == NULL)
   {
      GetElementToFaceTable();
   }

   int oedge = NumOfVertices;
   int oface = oedge + NumOfEdges;
   int oelem = oface + NumOfFaces;

   vertices.SetSize(oelem + NumOfElements);
   for (i = 0; i < NumOfElements; i++)
   {
      MFEM_ASSERT(elements[i]->GetType() == Element::HEXAHEDRON,
                  "Element is not a hex!");
      v = elements[i]->GetVertices();

      AverageVertices(v, 8, oelem+i);

      f = el_to_face->GetRow(i);

      for (int j = 0; j < 6; j++)
      {
         for (int k = 0; k < 4; k++)
         {
            vv[k] = v[hex_t::FaceVert[j][k]];
         }
         AverageVertices(vv, 4, oface+f[j]);
      }

      e = el_to_edge->GetRow(i);

      for (int j = 0; j < 12; j++)
      {
         for (int k = 0; k < 2; k++)
         {
            vv[k] = v[hex_t::Edges[j][k]];
         }
         AverageVertices(vv, 2, oedge+e[j]);
      }
   }

   int attr, j;
   elements.SetSize(8 * NumOfElements);
   for (i = 0; i < NumOfElements; i++)
   {
      attr = elements[i]->GetAttribute();
      v = elements[i]->GetVertices();
      e = el_to_edge->GetRow(i);
      f = el_to_face->GetRow(i);
      j = NumOfElements + 7 * i;

      elements[j+0] = new Hexahedron(oedge+e[0], v[1], oedge+e[1], oface+f[0],
                                     oface+f[1], oedge+e[9], oface+f[2],
                                     oelem+i, attr);
      elements[j+1] = new Hexahedron(oface+f[0], oedge+e[1], v[2], oedge+e[2],
                                     oelem+i, oface+f[2], oedge+e[10],
                                     oface+f[3], attr);
      elements[j+2] = new Hexahedron(oedge+e[3], oface+f[0], oedge+e[2], v[3],
                                     oface+f[4], oelem+i, oface+f[3],
                                     oedge+e[11], attr);
      elements[j+3] = new Hexahedron(oedge+e[8], oface+f[1], oelem+i,
                                     oface+f[4], v[4], oedge+e[4], oface+f[5],
                                     oedge+e[7], attr);
      elements[j+4] = new Hexahedron(oface+f[1], oedge+e[9], oface+f[2],
                                     oelem+i, oedge+e[4], v[5], oedge+e[5],
                                     oface+f[5], attr);
      elements[j+5] = new Hexahedron(oelem+i, oface+f[2], oedge+e[10],
                                     oface+f[3], oface+f[5], oedge+e[5], v[6],
                                     oedge+e[6], attr);
      elements[j+6] = new Hexahedron(oface+f[4], oelem+i, oface+f[3],
                                     oedge+e[11], oedge+e[7], oface+f[5],
                                     oedge+e[6], v[7], attr);

      v[1] = oedge+e[0];
      v[2] = oface+f[0];
      v[3] = oedge+e[3];
      v[4] = oedge+e[8];
      v[5] = oface+f[1];
      v[6] = oelem+i;
      v[7] = oface+f[4];
   }

   boundary.SetSize(4 * NumOfBdrElements);
   for (i = 0; i < NumOfBdrElements; i++)
   {
      MFEM_ASSERT(boundary[i]->GetType() == Element::QUADRILATERAL,
                  "boundary Element is not a quad!");
      attr = boundary[i]->GetAttribute();
      v = boundary[i]->GetVertices();
      e = bel_to_edge->GetRow(i);
      f = & be_to_face[i];
      j = NumOfBdrElements + 3 * i;

      boundary[j+0] = new Quadrilateral(oedge+e[0], v[1], oedge+e[1],
                                        oface+f[0], attr);
      boundary[j+1] = new Quadrilateral(oface+f[0], oedge+e[1], v[2],
                                        oedge+e[2], attr);
      boundary[j+2] = new Quadrilateral(oedge+e[3], oface+f[0], oedge+e[2],
                                        v[3], attr);

      v[1] = oedge+e[0];
      v[2] = oface+f[0];
      v[3] = oedge+e[3];
   }

   static const double A = 0.0, B = 0.5, C = 1.0;
   static double hex_children[3*8*8] =
   {
      A,A,A, B,A,A, B,B,A, A,B,A, A,A,B, B,A,B, B,B,B, A,B,B,
      B,A,A, C,A,A, C,B,A, B,B,A, B,A,B, C,A,B, C,B,B, B,B,B,
      B,B,A, C,B,A, C,C,A, B,C,A, B,B,B, C,B,B, C,C,B, B,C,B,
      A,B,A, B,B,A, B,C,A, A,C,A, A,B,B, B,B,B, B,C,B, A,C,B,
      A,A,B, B,A,B, B,B,B, A,B,B, A,A,C, B,A,C, B,B,C, A,B,C,
      B,A,B, C,A,B, C,B,B, B,B,B, B,A,C, C,A,C, C,B,C, B,B,C,
      B,B,B, C,B,B, C,C,B, B,C,B, B,B,C, C,B,C, C,C,C, B,C,C,
      A,B,B, B,B,B, B,C,B, A,C,B, A,B,C, B,B,C, B,C,C, A,C,C
   };

   CoarseFineTr.point_matrices.UseExternalData(hex_children, 3, 8, 8);
   CoarseFineTr.embeddings.SetSize(elements.Size());

   for (i = 0; i < elements.Size(); i++)
   {
      Embedding &emb = CoarseFineTr.embeddings[i];
      emb.parent = (i < NumOfElements) ? i : (i - NumOfElements) / 7;
      emb.matrix = (i < NumOfElements) ? 0 : (i - NumOfElements) % 7 + 1;
   }

   NumOfVertices    = oelem + NumOfElements;
   NumOfElements    = 8 * NumOfElements;
   NumOfBdrElements = 4 * NumOfBdrElements;

   if (el_to_face != NULL)
   {
      GetElementToFaceTable();
      GenerateFaces();
   }

#ifdef MFEM_DEBUG
   CheckBdrElementOrientation(false);
#endif

   if (el_to_edge != NULL)
   {
      NumOfEdges = GetElementToEdgeTable(*el_to_edge, be_to_edge);
   }

   last_operation = Mesh::REFINE;
   sequence++;

   UpdateNodes();
}

void Mesh::LocalRefinement(const Array<int> &marked_el, int type)
{
   int i, j, ind, nedges;
   Array<int> v;

   if (ncmesh)
   {
      MFEM_ABORT("Local and nonconforming refinements cannot be mixed.");
   }

   InitRefinementTransforms();

   if (Dim == 1) // --------------------------------------------------------
   {
      int cne = NumOfElements, cnv = NumOfVertices;
      NumOfVertices += marked_el.Size();
      NumOfElements += marked_el.Size();
      vertices.SetSize(NumOfVertices);
      elements.SetSize(NumOfElements);
      CoarseFineTr.embeddings.SetSize(NumOfElements);

      for (j = 0; j < marked_el.Size(); j++)
      {
         i = marked_el[j];
         Segment *c_seg = (Segment *)elements[i];
         int *vert = c_seg->GetVertices(), attr = c_seg->GetAttribute();
         int new_v = cnv + j, new_e = cne + j;
         AverageVertices(vert, 2, new_v);
         elements[new_e] = new Segment(new_v, vert[1], attr);
         vert[1] = new_v;

         CoarseFineTr.embeddings[i] = Embedding(i, 1);
         CoarseFineTr.embeddings[new_e] = Embedding(i, 2);
      }

      static double seg_children[3*2] = { 0.0,1.0, 0.0,0.5, 0.5,1.0 };
      CoarseFineTr.point_matrices.UseExternalData(seg_children, 1, 2, 3);

      GenerateFaces();

   } // end of 'if (Dim == 1)'
   else if (Dim == 2) // ---------------------------------------------------
   {
      // 1. Get table of vertex to vertex connections.
      DSTable v_to_v(NumOfVertices);
      GetVertexToVertexTable(v_to_v);

      // 2. Get edge to element connections in arrays edge1 and edge2
      nedges = v_to_v.NumberOfEntries();
      int *edge1  = new int[nedges];
      int *edge2  = new int[nedges];
      int *middle = new int[nedges];

      for (i = 0; i < nedges; i++)
      {
         edge1[i] = edge2[i] = middle[i] = -1;
      }

      for (i = 0; i < NumOfElements; i++)
      {
         elements[i]->GetVertices(v);
         for (j = 1; j < v.Size(); j++)
         {
            ind = v_to_v(v[j-1], v[j]);
            (edge1[ind] == -1) ? (edge1[ind] = i) : (edge2[ind] = i);
         }
         ind = v_to_v(v[0], v[v.Size()-1]);
         (edge1[ind] == -1) ? (edge1[ind] = i) : (edge2[ind] = i);
      }

      // 3. Do the red refinement.
      for (i = 0; i < marked_el.Size(); i++)
      {
         RedRefinement(marked_el[i], v_to_v, edge1, edge2, middle);
      }

      // 4. Do the green refinement (to get conforming mesh).
      int need_refinement;
      do
      {
         need_refinement = 0;
         for (i = 0; i < nedges; i++)
         {
            if (middle[i] != -1 && edge1[i] != -1)
            {
               need_refinement = 1;
               GreenRefinement(edge1[i], v_to_v, edge1, edge2, middle);
            }
         }
      }
      while (need_refinement == 1);

      // 5. Update the boundary elements.
      int v1[2], v2[2], bisect, temp;
      temp = NumOfBdrElements;
      for (i = 0; i < temp; i++)
      {
         boundary[i]->GetVertices(v);
         bisect = v_to_v(v[0], v[1]);
         if (middle[bisect] != -1) // the element was refined (needs updating)
         {
            if (boundary[i]->GetType() == Element::SEGMENT)
            {
               v1[0] =           v[0]; v1[1] = middle[bisect];
               v2[0] = middle[bisect]; v2[1] =           v[1];

               boundary[i]->SetVertices(v1);
               boundary.Append(new Segment(v2, boundary[i]->GetAttribute()));
            }
            else
               mfem_error("Only bisection of segment is implemented"
                          " for bdr elem.");
         }
      }
      NumOfBdrElements = boundary.Size();

      // 6. Free the allocated memory.
      delete [] edge1;
      delete [] edge2;
      delete [] middle;

      if (el_to_edge != NULL)
      {
         NumOfEdges = GetElementToEdgeTable(*el_to_edge, be_to_edge);
         GenerateFaces();
      }

   }
   else if (Dim == 3) // ---------------------------------------------------
   {
      // 1. Get table of vertex to vertex connections.
      DSTable v_to_v(NumOfVertices);
      GetVertexToVertexTable(v_to_v);

      // 2. Get edge to element connections in arrays edge1 and edge2
      nedges = v_to_v.NumberOfEntries();
      int *middle = new int[nedges];

      for (i = 0; i < nedges; i++)
      {
         middle[i] = -1;
      }

      // 3. Do the red refinement.
      int ii;
      switch (type)
      {
         case 1:
            for (i = 0; i < marked_el.Size(); i++)
            {
               Bisection(marked_el[i], v_to_v, NULL, NULL, middle);
            }
            break;
         case 2:
            for (i = 0; i < marked_el.Size(); i++)
            {
               Bisection(marked_el[i], v_to_v, NULL, NULL, middle);

               Bisection(NumOfElements - 1, v_to_v, NULL, NULL, middle);
               Bisection(marked_el[i], v_to_v, NULL, NULL, middle);
            }
            break;
         case 3:
            for (i = 0; i < marked_el.Size(); i++)
            {
               Bisection(marked_el[i], v_to_v, NULL, NULL, middle);

               ii = NumOfElements - 1;
               Bisection(ii, v_to_v, NULL, NULL, middle);
               Bisection(NumOfElements - 1, v_to_v, NULL, NULL, middle);
               Bisection(ii, v_to_v, NULL, NULL, middle);

               Bisection(marked_el[i], v_to_v, NULL, NULL, middle);
               Bisection(NumOfElements-1, v_to_v, NULL, NULL, middle);
               Bisection(marked_el[i], v_to_v, NULL, NULL, middle);
            }
            break;
      }

      // 4. Do the green refinement (to get conforming mesh).
      int need_refinement;
      // int need_refinement, onoe, max_gen = 0;
      do
      {
         // int redges[2], type, flag;
         need_refinement = 0;
         // onoe = NumOfElements;
         // for (i = 0; i < onoe; i++)
         for (i = 0; i < NumOfElements; i++)
         {
            // ((Tetrahedron *)elements[i])->ParseRefinementFlag(redges, type, flag);
            // if (flag > max_gen)  max_gen = flag;
            if (elements[i]->NeedRefinement(v_to_v, middle))
            {
               need_refinement = 1;
               Bisection(i, v_to_v, NULL, NULL, middle);
            }
         }
      }
      while (need_refinement == 1);

      // cout << "Maximum generation: " << max_gen << endl;

      // 5. Update the boundary elements.
      do
      {
         need_refinement = 0;
         for (i = 0; i < NumOfBdrElements; i++)
            if (boundary[i]->NeedRefinement(v_to_v, middle))
            {
               need_refinement = 1;
               Bisection(i, v_to_v, middle);
            }
      }
      while (need_refinement == 1);

      // 6. Un-mark the Pf elements.
      int refinement_edges[2], type, flag;
      for (i = 0; i < NumOfElements; i++)
      {
         Tetrahedron* el = (Tetrahedron*) elements[i];
         el->ParseRefinementFlag(refinement_edges, type, flag);

         if (type == Tetrahedron::TYPE_PF)
         {
            el->CreateRefinementFlag(refinement_edges, Tetrahedron::TYPE_PU,
                                     flag);
         }
      }

      NumOfBdrElements = boundary.Size();

      // 7. Free the allocated memory.
      delete [] middle;

      if (el_to_edge != NULL)
      {
         NumOfEdges = GetElementToEdgeTable(*el_to_edge, be_to_edge);
      }
      if (el_to_face != NULL)
      {
         GetElementToFaceTable();
         GenerateFaces();
      }

   } //  end 'if (Dim == 3)'

   last_operation = Mesh::REFINE;
   sequence++;

   UpdateNodes();

#ifdef MFEM_DEBUG
   CheckElementOrientation(false);
#endif
}

void Mesh::NonconformingRefinement(const Array<Refinement> &refinements,
                                   int nc_limit)
{
   MFEM_VERIFY(!NURBSext, "Nonconforming refinement of NURBS meshes is "
               "not supported. Project the NURBS to Nodes first.");

   if (!ncmesh)
   {
      // start tracking refinement hierarchy
      ncmesh = new NCMesh(this);
   }

   if (!refinements.Size())
   {
      last_operation = Mesh::NONE;
      return;
   }

   // do the refinements
   ncmesh->MarkCoarseLevel();
   ncmesh->Refine(refinements);

   if (nc_limit > 0)
   {
      ncmesh->LimitNCLevel(nc_limit);
   }

   // create a second mesh containing the finest elements from 'ncmesh'
   Mesh* mesh2 = new Mesh(*ncmesh);
   ncmesh->OnMeshUpdated(mesh2);

   // now swap the meshes, the second mesh will become the old coarse mesh
   // and this mesh will be the new fine mesh
   Swap(*mesh2, false);
   delete mesh2;

   GenerateNCFaceInfo();

   last_operation = Mesh::REFINE;
   sequence++;

   if (Nodes) // update/interpolate curved mesh
   {
      Nodes->FESpace()->Update();
      Nodes->Update();
   }
}

void Mesh::DerefineMesh(const Array<int> &derefinements)
{
   MFEM_VERIFY(ncmesh, "only supported for non-conforming meshes.");
   MFEM_VERIFY(!NURBSext, "Derefinement of NURBS meshes is not supported. "
               "Project the NURBS to Nodes first.");

   ncmesh->Derefine(derefinements);

   Mesh* mesh2 = new Mesh(*ncmesh);
   ncmesh->OnMeshUpdated(mesh2);

   Swap(*mesh2, false);
   delete mesh2;

   GenerateNCFaceInfo();

   last_operation = Mesh::DEREFINE;
   sequence++;

   if (Nodes) // update/interpolate mesh curvature
   {
      Nodes->FESpace()->Update();
      Nodes->Update();
   }
}

bool Mesh::NonconformingDerefinement(Array<double> &elem_error,
                                     double threshold, int nc_limit, int op)
{
   const Table &dt = ncmesh->GetDerefinementTable();

   Array<int> level_ok;
   if (nc_limit > 0)
   {
      ncmesh->CheckDerefinementNCLevel(dt, level_ok, nc_limit);
   }

   Array<int> derefs;
   for (int i = 0; i < dt.Size(); i++)
   {
      if (nc_limit > 0 && !level_ok[i]) { continue; }

      const int* fine = dt.GetRow(i);
      int size = dt.RowSize(i);

      double error = 0.0;
      for (int j = 0; j < size; j++)
      {
         MFEM_VERIFY(fine[j] < elem_error.Size(), "");

         double err_fine = elem_error[fine[j]];
         switch (op)
         {
            case 0: error = std::min(error, err_fine); break;
            case 1: error += err_fine; break;
            case 2: error = std::max(error, err_fine); break;
         }
      }

      if (error < threshold) { derefs.Append(i); }
   }

   if (derefs.Size())
   {
      DerefineMesh(derefs);
      return true;
   }

   return false;
}

bool Mesh::DerefineByError(Array<double> &elem_error, double threshold,
                           int nc_limit, int op)
{
   // NOTE: the error array is not const because it will be expanded in parallel
   //       by ghost element errors
   if (Nonconforming())
   {
      return NonconformingDerefinement(elem_error, threshold, nc_limit, op);
   }
   else
   {
      MFEM_ABORT("Derefinement is currently supported for non-conforming "
                 "meshes only.");
      return false;
   }
}

bool Mesh::DerefineByError(const Vector &elem_error, double threshold,
                           int nc_limit, int op)
{
   Array<double> tmp(elem_error.Size());
   for (int i = 0; i < tmp.Size(); i++)
   {
      tmp[i] = elem_error(i);
   }
   return DerefineByError(tmp, threshold, nc_limit, op);
}


void Mesh::InitFromNCMesh(const NCMesh &ncmesh)
{
   Dim = ncmesh.Dimension();
   spaceDim = ncmesh.SpaceDimension();

   BaseGeom = ncmesh.GetElementGeometry();

   switch (BaseGeom)
   {
      case Geometry::TRIANGLE:
      case Geometry::SQUARE:
         BaseBdrGeom = Geometry::SEGMENT;
         break;
      case Geometry::CUBE:
         BaseBdrGeom = Geometry::SQUARE;
         break;
      default:
         BaseBdrGeom = -1;
   }

   DeleteTables();

   ncmesh.GetMeshComponents(vertices, elements, boundary);

   NumOfVertices = vertices.Size();
   NumOfElements = elements.Size();
   NumOfBdrElements = boundary.Size();

   SetMeshGen(); // set the mesh type ('meshgen')

   NumOfEdges = NumOfFaces = 0;

   if (Dim > 1)
   {
      el_to_edge = new Table;
      NumOfEdges = GetElementToEdgeTable(*el_to_edge, be_to_edge);
   }
   if (Dim > 2)
   {
      GetElementToFaceTable();
   }
   GenerateFaces();
#ifdef MFEM_DEBUG
   CheckBdrElementOrientation(false);
#endif

   // NOTE: ncmesh->OnMeshUpdated() and GenerateNCFaceInfo() should be called
   // outside after this method.
}

Mesh::Mesh(const NCMesh &ncmesh)
{
   Init();
   InitTables();
   InitFromNCMesh(ncmesh);
   SetAttributes();
}

void Mesh::Swap(Mesh& other, bool non_geometry)
{
   mfem::Swap(Dim, other.Dim);
   mfem::Swap(spaceDim, other.spaceDim);

   mfem::Swap(NumOfVertices, other.NumOfVertices);
   mfem::Swap(NumOfElements, other.NumOfElements);
   mfem::Swap(NumOfBdrElements, other.NumOfBdrElements);
   mfem::Swap(NumOfEdges, other.NumOfEdges);
   mfem::Swap(NumOfFaces, other.NumOfFaces);

   mfem::Swap(meshgen, other.meshgen);

   mfem::Swap(elements, other.elements);
   mfem::Swap(vertices, other.vertices);
   mfem::Swap(boundary, other.boundary);
   mfem::Swap(faces, other.faces);
   mfem::Swap(faces_info, other.faces_info);
   mfem::Swap(nc_faces_info, other.nc_faces_info);

   mfem::Swap(el_to_edge, other.el_to_edge);
   mfem::Swap(el_to_face, other.el_to_face);
   mfem::Swap(el_to_el, other.el_to_el);
   mfem::Swap(be_to_edge, other.be_to_edge);
   mfem::Swap(bel_to_edge, other.bel_to_edge);
   mfem::Swap(be_to_face, other.be_to_face);
   mfem::Swap(face_edge, other.face_edge);
   mfem::Swap(edge_vertex, other.edge_vertex);

   mfem::Swap(attributes, other.attributes);
   mfem::Swap(bdr_attributes, other.bdr_attributes);

   if (non_geometry)
   {
      mfem::Swap(NURBSext, other.NURBSext);
      mfem::Swap(ncmesh, other.ncmesh);

      mfem::Swap(Nodes, other.Nodes);
      mfem::Swap(own_nodes, other.own_nodes);
   }
}

void Mesh::UniformRefinement()
{
   if (NURBSext)
   {
      NURBSUniformRefinement();
   }
   else if (meshgen == 1 || ncmesh)
   {
      Array<int> elem_to_refine(GetNE());
      for (int i = 0; i < elem_to_refine.Size(); i++)
      {
         elem_to_refine[i] = i;
      }

      if (Conforming())
      {
         // In parallel we should set the default 2nd argument to -3 to indicate
         // uniform refinement.
         LocalRefinement(elem_to_refine);
      }
      else
      {
         GeneralRefinement(elem_to_refine, 1);
      }
   }
   else if (Dim == 2)
   {
      QuadUniformRefinement();
   }
   else if (Dim == 3)
   {
      HexUniformRefinement();
   }
   else
   {
      mfem_error("Mesh::UniformRefinement()");
   }
}

void Mesh::GeneralRefinement(const Array<Refinement> &refinements,
                             int nonconforming, int nc_limit)
{
   if (Dim == 1 || (Dim == 3 && meshgen & 1))
   {
      nonconforming = 0;
   }
   else if (nonconforming < 0)
   {
      // determine if nonconforming refinement is suitable
      int geom = GetElementBaseGeometry();
      if (geom == Geometry::CUBE || geom == Geometry::SQUARE)
      {
         nonconforming = 1;
      }
      else
      {
         nonconforming = 0;
      }
   }

   if (nonconforming || ncmesh != NULL)
   {
      // non-conforming refinement (hanging nodes)
      NonconformingRefinement(refinements, nc_limit);
   }
   else
   {
      Array<int> el_to_refine(refinements.Size());
      for (int i = 0; i < refinements.Size(); i++)
      {
         el_to_refine[i] = refinements[i].index;
      }

      // infer 'type' of local refinement from first element's 'ref_type'
      int type, rt = (refinements.Size() ? refinements[0].ref_type : 7);
      if (rt == 1 || rt == 2 || rt == 4)
      {
         type = 1; // bisection
      }
      else if (rt == 3 || rt == 5 || rt == 6)
      {
         type = 2; // quadrisection
      }
      else
      {
         type = 3; // octasection
      }

      // red-green refinement and bisection, no hanging nodes
      LocalRefinement(el_to_refine, type);
   }
}

void Mesh::GeneralRefinement(const Array<int> &el_to_refine, int nonconforming,
                             int nc_limit)
{
   Array<Refinement> refinements(el_to_refine.Size());
   for (int i = 0; i < el_to_refine.Size(); i++)
   {
      refinements[i] = Refinement(el_to_refine[i]);
   }
   GeneralRefinement(refinements, nonconforming, nc_limit);
}

void Mesh::EnsureNCMesh(bool triangles_nonconforming)
{
   MFEM_VERIFY(!NURBSext, "Cannot convert a NURBS mesh to an NC mesh. "
               "Project the NURBS to Nodes first.");

   if (!ncmesh)
   {
      if ((meshgen & 2) /* quads/hexes */ ||
          (triangles_nonconforming && BaseGeom == Geometry::TRIANGLE))
      {
         ncmesh = new NCMesh(this);
         ncmesh->OnMeshUpdated(this);
         GenerateNCFaceInfo();
      }
   }
}

void Mesh::RandomRefinement(double prob, bool aniso, int nonconforming,
                            int nc_limit)
{
   Array<Refinement> refs;
   for (int i = 0; i < GetNE(); i++)
   {
      if ((double) rand() / RAND_MAX < prob)
      {
         int type = 7;
         if (aniso)
         {
            type = (Dim == 3) ? (rand() % 7 + 1) : (rand() % 3 + 1);
         }
         refs.Append(Refinement(i, type));
      }
   }
   GeneralRefinement(refs, nonconforming, nc_limit);
}

void Mesh::RefineAtVertex(const Vertex& vert, double eps, int nonconforming)
{
   Array<int> v;
   Array<Refinement> refs;
   for (int i = 0; i < GetNE(); i++)
   {
      GetElementVertices(i, v);
      bool refine = false;
      for (int j = 0; j < v.Size(); j++)
      {
         double dist = 0.0;
         for (int l = 0; l < spaceDim; l++)
         {
            double d = vert(l) - vertices[v[j]](l);
            dist += d*d;
         }
         if (dist <= eps*eps) { refine = true; break; }
      }
      if (refine)
      {
         refs.Append(Refinement(i));
      }
   }
   GeneralRefinement(refs, nonconforming);
}

bool Mesh::RefineByError(const Array<double> &elem_error, double threshold,
                         int nonconforming, int nc_limit)
{
   MFEM_VERIFY(elem_error.Size() == GetNE(), "");
   Array<Refinement> refs;
   for (int i = 0; i < GetNE(); i++)
   {
      if (elem_error[i] > threshold)
      {
         refs.Append(Refinement(i));
      }
   }
   if (ReduceInt(refs.Size()))
   {
      GeneralRefinement(refs, nonconforming, nc_limit);
      return true;
   }
   return false;
}

bool Mesh::RefineByError(const Vector &elem_error, double threshold,
                         int nonconforming, int nc_limit)
{
   Array<double> tmp(const_cast<double*>(elem_error.GetData()),
                     elem_error.Size());
   return RefineByError(tmp, threshold, nonconforming, nc_limit);
}


void Mesh::Bisection(int i, const DSTable &v_to_v,
                     int *edge1, int *edge2, int *middle)
{
   int *vert;
   int v[2][4], v_new, bisect, t;
   Element *el = elements[i];
   Vertex V;

   t = el->GetType();
   if (t == Element::TRIANGLE)
   {
      Triangle *tri = (Triangle *) el;

      vert = tri->GetVertices();

      // 1. Get the index for the new vertex in v_new.
      bisect = v_to_v(vert[0], vert[1]);
      MFEM_ASSERT(bisect >= 0, "");

      if (middle[bisect] == -1)
      {
         v_new = NumOfVertices++;
         for (int d = 0; d < spaceDim; d++)
         {
            V(d) = 0.5 * (vertices[vert[0]](d) + vertices[vert[1]](d));
         }
         vertices.Append(V);

         // Put the element that may need refinement (because of this
         // bisection) in edge1, or -1 if no more refinement is needed.
         if (edge1[bisect] == i)
         {
            edge1[bisect] = edge2[bisect];
         }

         middle[bisect] = v_new;
      }
      else
      {
         v_new = middle[bisect];

         // This edge will require no more refinement.
         edge1[bisect] = -1;
      }

      // 2. Set the node indices for the new elements in v[0] and v[1] so that
      //    the  edge marked for refinement is between the first two nodes.
      v[0][0] = vert[2]; v[0][1] = vert[0]; v[0][2] = v_new;
      v[1][0] = vert[1]; v[1][1] = vert[2]; v[1][2] = v_new;

      tri->SetVertices(v[0]);   // changes vert[0..2] !!!

      Triangle* tri_new = new Triangle(v[1], tri->GetAttribute());
      elements.Append(tri_new);

      int tr = tri->GetTransform();
      tri_new->ResetTransform(tr);

      // record the sequence of refinements
      tri->PushTransform(4);
      tri_new->PushTransform(5);

      int coarse = FindCoarseElement(i);
      CoarseFineTr.embeddings[i].parent = coarse;
      CoarseFineTr.embeddings.Append(Embedding(coarse));

      // 3. edge1 and edge2 may have to be changed for the second triangle.
      if (v[1][0] < v_to_v.NumberOfRows() && v[1][1] < v_to_v.NumberOfRows())
      {
         bisect = v_to_v(v[1][0], v[1][1]);
         MFEM_ASSERT(bisect >= 0, "");

         if (edge1[bisect] == i)
         {
            edge1[bisect] = NumOfElements;
         }
         else if (edge2[bisect] == i)
         {
            edge2[bisect] = NumOfElements;
         }
      }
      NumOfElements++;
   }
   else if (t == Element::TETRAHEDRON)
   {
      int j, type, new_type, old_redges[2], new_redges[2][2], flag;
      Tetrahedron *tet = (Tetrahedron *) el;

      MFEM_VERIFY(tet->GetRefinementFlag() != 0,
                  "TETRAHEDRON element is not marked for refinement.");

      vert = tet->GetVertices();

      // 1. Get the index for the new vertex in v_new.
      bisect = v_to_v(vert[0], vert[1]);
      if (bisect == -1)
      {
         tet->ParseRefinementFlag(old_redges, type, flag);
         cerr << "Error in Bisection(...) of tetrahedron!" << endl
              << "   redge[0] = " << old_redges[0]
              << "   redge[1] = " << old_redges[1]
              << "   type = " << type
              << "   flag = " << flag << endl;
         mfem_error();
      }

      if (middle[bisect] == -1)
      {
         v_new = NumOfVertices++;
         for (j = 0; j < 3; j++)
         {
            V(j) = 0.5 * (vertices[vert[0]](j) + vertices[vert[1]](j));
         }
         vertices.Append(V);

         middle[bisect] = v_new;
      }
      else
      {
         v_new = middle[bisect];
      }

      // 2. Set the node indices for the new elements in v[2][4] so that
      //    the edge marked for refinement is between the first two nodes.
      tet->ParseRefinementFlag(old_redges, type, flag);

      v[0][3] = v_new;
      v[1][3] = v_new;
      new_redges[0][0] = 2;
      new_redges[0][1] = 1;
      new_redges[1][0] = 2;
      new_redges[1][1] = 1;
      int tr1 = -1, tr2 = -1;
      switch (old_redges[0])
      {
         case 2:
            v[0][0] = vert[0]; v[0][1] = vert[2]; v[0][2] = vert[3];
            if (type == Tetrahedron::TYPE_PF) { new_redges[0][1] = 4; }
            tr1 = 0;
            break;
         case 3:
            v[0][0] = vert[3]; v[0][1] = vert[0]; v[0][2] = vert[2];
            tr1 = 2;
            break;
         case 5:
            v[0][0] = vert[2]; v[0][1] = vert[3]; v[0][2] = vert[0];
            tr1 = 4;
      }
      switch (old_redges[1])
      {
         case 1:
            v[1][0] = vert[2]; v[1][1] = vert[1]; v[1][2] = vert[3];
            if (type == Tetrahedron::TYPE_PF) { new_redges[1][0] = 3; }
            tr2 = 1;
            break;
         case 4:
            v[1][0] = vert[1]; v[1][1] = vert[3]; v[1][2] = vert[2];
            tr2 = 3;
            break;
         case 5:
            v[1][0] = vert[3]; v[1][1] = vert[2]; v[1][2] = vert[1];
            tr2 = 5;
      }

      int attr = tet->GetAttribute();
      tet->SetVertices(v[0]);

#ifdef MFEM_USE_MEMALLOC
      Tetrahedron *tet2 = TetMemory.Alloc();
      tet2->SetVertices(v[1]);
      tet2->SetAttribute(attr);
#else
      Tetrahedron *tet2 = new Tetrahedron(v[1], attr)
#endif
      tet2->ResetTransform(tet->GetTransform());
      elements.Append(tet2);

      // record the sequence of refinements
      tet->PushTransform(tr1);
      tet2->PushTransform(tr2);

      int coarse = FindCoarseElement(i);
      CoarseFineTr.embeddings[i].parent = coarse;
      CoarseFineTr.embeddings.Append(Embedding(coarse));

      // 3. Set the bisection flag
      switch (type)
      {
         case Tetrahedron::TYPE_PU:
            new_type = Tetrahedron::TYPE_PF; break;
         case Tetrahedron::TYPE_PF:
            new_type = Tetrahedron::TYPE_A;  break;
         default:
            new_type = Tetrahedron::TYPE_PU;
      }

      tet->CreateRefinementFlag(new_redges[0], new_type, flag+1);
      tet2->CreateRefinementFlag(new_redges[1], new_type, flag+1);

      NumOfElements++;
   }
   else
   {
      MFEM_ABORT("Bisection for now works only for triangles & tetrahedra.");
   }
}

void Mesh::Bisection(int i, const DSTable &v_to_v, int *middle)
{
   int *vert;
   int v[2][3], v_new, bisect, t;
   Element *bdr_el = boundary[i];

   t = bdr_el->GetType();
   if (t == Element::TRIANGLE)
   {
      Triangle *tri = (Triangle *) bdr_el;

      vert = tri->GetVertices();

      // 1. Get the index for the new vertex in v_new.
      bisect = v_to_v(vert[0], vert[1]);
      MFEM_ASSERT(bisect >= 0, "");
      v_new = middle[bisect];
      MFEM_ASSERT(v_new != -1, "");

      // 2. Set the node indices for the new elements in v[0] and v[1] so that
      //    the  edge marked for refinement is between the first two nodes.
      v[0][0] = vert[2]; v[0][1] = vert[0]; v[0][2] = v_new;
      v[1][0] = vert[1]; v[1][1] = vert[2]; v[1][2] = v_new;

      tri->SetVertices(v[0]);

      boundary.Append(new Triangle(v[1], tri->GetAttribute()));

      NumOfBdrElements++;
   }
   else
   {
      MFEM_ABORT("Bisection of boundary elements works only for triangles!");
   }
}

void Mesh::UniformRefinement(int i, const DSTable &v_to_v,
                             int *edge1, int *edge2, int *middle)
{
   Array<int> v;
   int j, v1[3], v2[3], v3[3], v4[3], v_new[3], bisect[3];
   Vertex V;

   if (elements[i]->GetType() == Element::TRIANGLE)
   {
      Triangle *tri0 = (Triangle*) elements[i];
      tri0->GetVertices(v);

      // 1. Get the indeces for the new vertices in array v_new
      bisect[0] = v_to_v(v[0],v[1]);
      bisect[1] = v_to_v(v[1],v[2]);
      bisect[2] = v_to_v(v[0],v[2]);
      MFEM_ASSERT(bisect[0] >= 0 && bisect[1] >= 0 && bisect[2] >= 0, "");

      for (j = 0; j < 3; j++)                // for the 3 edges fix v_new
      {
         if (middle[bisect[j]] == -1)
         {
            v_new[j] = NumOfVertices++;
            for (int d = 0; d < spaceDim; d++)
            {
               V(d) = (vertices[v[j]](d) + vertices[v[(j+1)%3]](d))/2.;
            }
            vertices.Append(V);

            // Put the element that may need refinement (because of this
            // bisection) in edge1, or -1 if no more refinement is needed.
            if (edge1[bisect[j]] == i)
            {
               edge1[bisect[j]] = edge2[bisect[j]];
            }

            middle[bisect[j]] = v_new[j];
         }
         else
         {
            v_new[j] = middle[bisect[j]];

            // This edge will require no more refinement.
            edge1[bisect[j]] = -1;
         }
      }

      // 2. Set the node indeces for the new elements in v1, v2, v3 & v4 so that
      //    the edges marked for refinement be between the first two nodes.
      v1[0] =     v[0]; v1[1] = v_new[0]; v1[2] = v_new[2];
      v2[0] = v_new[0]; v2[1] =     v[1]; v2[2] = v_new[1];
      v3[0] = v_new[2]; v3[1] = v_new[1]; v3[2] =     v[2];
      v4[0] = v_new[1]; v4[1] = v_new[2]; v4[2] = v_new[0];

      Triangle* tri1 = new Triangle(v1, tri0->GetAttribute());
      Triangle* tri2 = new Triangle(v2, tri0->GetAttribute());
      Triangle* tri3 = new Triangle(v3, tri0->GetAttribute());

      elements.Append(tri1);
      elements.Append(tri2);
      elements.Append(tri3);

      tri0->SetVertices(v4);

      // record the sequence of refinements
      unsigned code = tri0->GetTransform();
      tri1->ResetTransform(code);
      tri2->ResetTransform(code);
      tri3->ResetTransform(code);

      tri0->PushTransform(3);
      tri1->PushTransform(0);
      tri2->PushTransform(1);
      tri3->PushTransform(2);

      // set parent indices
      int coarse = FindCoarseElement(i);
      CoarseFineTr.embeddings[i] = Embedding(coarse);
      CoarseFineTr.embeddings.Append(Embedding(coarse));
      CoarseFineTr.embeddings.Append(Embedding(coarse));
      CoarseFineTr.embeddings.Append(Embedding(coarse));

      NumOfElements += 3;
   }
   else
   {
      MFEM_ABORT("Uniform refinement for now works only for triangles.");
   }
}

void Mesh::InitRefinementTransforms()
{
   // initialize CoarseFineTr
   CoarseFineTr.point_matrices.SetSize(0, 0, 0);
   CoarseFineTr.embeddings.SetSize(NumOfElements);
   for (int i = 0; i < NumOfElements; i++)
   {
      elements[i]->ResetTransform(0);
      CoarseFineTr.embeddings[i] = Embedding(i);
   }
}

int Mesh::FindCoarseElement(int i)
{
   int coarse;
   while ((coarse = CoarseFineTr.embeddings[i].parent) != i)
   {
      i = coarse;
   }
   return coarse;
}

const CoarseFineTransformations& Mesh::GetRefinementTransforms()
{
   MFEM_VERIFY(GetLastOperation() == Mesh::REFINE, "");

   if (ncmesh)
   {
      return ncmesh->GetRefinementTransforms();
   }

   if (!CoarseFineTr.point_matrices.SizeK())
   {
      if (BaseGeom == Geometry::TRIANGLE ||
          BaseGeom == Geometry::TETRAHEDRON)
      {
         std::map<unsigned, int> mat_no;
         mat_no[0] = 1; // identity

         // assign matrix indices to element transformations
         for (int i = 0; i < elements.Size(); i++)
         {
            int index = 0;
            unsigned code = elements[i]->GetTransform();
            if (code)
            {
               int &matrix = mat_no[code];
               if (!matrix) { matrix = mat_no.size(); }
               index = matrix-1;
            }
            CoarseFineTr.embeddings[i].matrix = index;
         }

         DenseTensor &pmats = CoarseFineTr.point_matrices;
         pmats.SetSize(Dim, Dim+1, mat_no.size());

         // calculate the point matrices used
         std::map<unsigned, int>::iterator it;
         for (it = mat_no.begin(); it != mat_no.end(); ++it)
         {
            if (BaseGeom == Geometry::TRIANGLE)
            {
               Triangle::GetPointMatrix(it->first, pmats(it->second-1));
            }
            else
            {
               Tetrahedron::GetPointMatrix(it->first, pmats(it->second-1));
            }
         }
      }
      else
      {
         MFEM_ABORT("Don't know how to construct CoarseFineTr.");
      }
   }

   // NOTE: quads and hexes already have trivial transformations ready
   return CoarseFineTr;
}

void Mesh::PrintXG(std::ostream &out) const
{
   MFEM_ASSERT(Dim==spaceDim, "2D Manifold meshes not supported");
   int i, j;
   Array<int> v;

   if (Dim == 2)
   {
      // Print the type of the mesh.
      if (Nodes == NULL)
      {
         out << "areamesh2\n\n";
      }
      else
      {
         out << "curved_areamesh2\n\n";
      }

      // Print the boundary elements.
      out << NumOfBdrElements << '\n';
      for (i = 0; i < NumOfBdrElements; i++)
      {
         boundary[i]->GetVertices(v);

         out << boundary[i]->GetAttribute();
         for (j = 0; j < v.Size(); j++)
         {
            out << ' ' << v[j] + 1;
         }
         out << '\n';
      }

      // Print the elements.
      out << NumOfElements << '\n';
      for (i = 0; i < NumOfElements; i++)
      {
         elements[i]->GetVertices(v);

         out << elements[i]->GetAttribute() << ' ' << v.Size();
         for (j = 0; j < v.Size(); j++)
         {
            out << ' ' << v[j] + 1;
         }
         out << '\n';
      }

      if (Nodes == NULL)
      {
         // Print the vertices.
         out << NumOfVertices << '\n';
         for (i = 0; i < NumOfVertices; i++)
         {
            out << vertices[i](0);
            for (j = 1; j < Dim; j++)
            {
               out << ' ' << vertices[i](j);
            }
            out << '\n';
         }
      }
      else
      {
         out << NumOfVertices << '\n';
         Nodes->Save(out);
      }
   }
   else  // ===== Dim != 2 =====
   {
      if (Nodes)
      {
         mfem_error("Mesh::PrintXG(...) : Curved mesh in 3D");
      }

      if (meshgen == 1)
      {
         int nv;
         const int *ind;

         out << "NETGEN_Neutral_Format\n";
         // print the vertices
         out << NumOfVertices << '\n';
         for (i = 0; i < NumOfVertices; i++)
         {
            for (j = 0; j < Dim; j++)
            {
               out << ' ' << vertices[i](j);
            }
            out << '\n';
         }

         // print the elements
         out << NumOfElements << '\n';
         for (i = 0; i < NumOfElements; i++)
         {
            nv = elements[i]->GetNVertices();
            ind = elements[i]->GetVertices();
            out << elements[i]->GetAttribute();
            for (j = 0; j < nv; j++)
            {
               out << ' ' << ind[j]+1;
            }
            out << '\n';
         }

         // print the boundary information.
         out << NumOfBdrElements << '\n';
         for (i = 0; i < NumOfBdrElements; i++)
         {
            nv = boundary[i]->GetNVertices();
            ind = boundary[i]->GetVertices();
            out << boundary[i]->GetAttribute();
            for (j = 0; j < nv; j++)
            {
               out << ' ' << ind[j]+1;
            }
            out << '\n';
         }
      }
      else if (meshgen == 2)  // TrueGrid
      {
         int nv;
         const int *ind;

         out << "TrueGrid\n"
             << "1 " << NumOfVertices << " " << NumOfElements
             << " 0 0 0 0 0 0 0\n"
             << "0 0 0 1 0 0 0 0 0 0 0\n"
             << "0 0 " << NumOfBdrElements << " 0 0 0 0 0 0 0 0 0 0 0 0 0\n"
             << "0.0 0.0 0.0 0 0 0.0 0.0 0 0.0\n"
             << "0 0 0 0 0 0 0 0 0 0 0 0 0 0 0 0\n";

         for (i = 0; i < NumOfVertices; i++)
            out << i+1 << " 0.0 " << vertices[i](0) << ' ' << vertices[i](1)
                << ' ' << vertices[i](2) << " 0.0\n";

         for (i = 0; i < NumOfElements; i++)
         {
            nv = elements[i]->GetNVertices();
            ind = elements[i]->GetVertices();
            out << i+1 << ' ' << elements[i]->GetAttribute();
            for (j = 0; j < nv; j++)
            {
               out << ' ' << ind[j]+1;
            }
            out << '\n';
         }

         for (i = 0; i < NumOfBdrElements; i++)
         {
            nv = boundary[i]->GetNVertices();
            ind = boundary[i]->GetVertices();
            out << boundary[i]->GetAttribute();
            for (j = 0; j < nv; j++)
            {
               out << ' ' << ind[j]+1;
            }
            out << " 1.0 1.0 1.0 1.0\n";
         }
      }
   }

   out << flush;
}

void Mesh::Print(std::ostream &out) const
{
   int i, j;

   if (NURBSext)
   {
      // general format
      NURBSext->Print(out);
      out << '\n';
      Nodes->Save(out);

      // patch-wise format
      // NURBSext->ConvertToPatches(*Nodes);
      // NURBSext->Print(out);

      return;
   }

   out << (ncmesh ? "MFEM mesh v1.1\n" : "MFEM mesh v1.0\n");

   // optional
   out <<
       "\n#\n# MFEM Geometry Types (see mesh/geom.hpp):\n#\n"
       "# POINT       = 0\n"
       "# SEGMENT     = 1\n"
       "# TRIANGLE    = 2\n"
       "# SQUARE      = 3\n"
       "# TETRAHEDRON = 4\n"
       "# CUBE        = 5\n"
       "#\n";

   out << "\ndimension\n" << Dim
       << "\n\nelements\n" << NumOfElements << '\n';
   for (i = 0; i < NumOfElements; i++)
   {
      PrintElement(elements[i], out);
   }

   out << "\nboundary\n" << NumOfBdrElements << '\n';
   for (i = 0; i < NumOfBdrElements; i++)
   {
      PrintElement(boundary[i], out);
   }

   if (ncmesh)
   {
      out << "\nvertex_parents\n";
      ncmesh->PrintVertexParents(out);

      out << "\ncoarse_elements\n";
      ncmesh->PrintCoarseElements(out);
   }

   out << "\nvertices\n" << NumOfVertices << '\n';
   if (Nodes == NULL)
   {
      out << spaceDim << '\n';
      for (i = 0; i < NumOfVertices; i++)
      {
         out << vertices[i](0);
         for (j = 1; j < spaceDim; j++)
         {
            out << ' ' << vertices[i](j);
         }
         out << '\n';
      }
      out.flush();
   }
   else
   {
      out << "\nnodes\n";
      Nodes->Save(out);
   }
}

void Mesh::PrintTopo(std::ostream &out,const Array<int> &e_to_k) const
{
   int i;
   Array<int> vert;

   out << "MFEM NURBS mesh v1.0\n";

   // optional
   out <<
       "\n#\n# MFEM Geometry Types (see mesh/geom.hpp):\n#\n"
       "# SEGMENT     = 1\n"
       "# SQUARE      = 3\n"
       "# CUBE        = 5\n"
       "#\n";

   out << "\ndimension\n" << Dim
       << "\n\nelements\n" << NumOfElements << '\n';
   for (i = 0; i < NumOfElements; i++)
   {
      PrintElement(elements[i], out);
   }

   out << "\nboundary\n" << NumOfBdrElements << '\n';
   for (i = 0; i < NumOfBdrElements; i++)
   {
      PrintElement(boundary[i], out);
   }

   out << "\nedges\n" << NumOfEdges << '\n';
   for (i = 0; i < NumOfEdges; i++)
   {
      edge_vertex->GetRow(i, vert);
      int ki = e_to_k[i];
      if (ki < 0)
      {
         ki = -1 - ki;
      }
      out << ki << ' ' << vert[0] << ' ' << vert[1] << '\n';
   }
   out << "\nvertices\n" << NumOfVertices << '\n';
}

void Mesh::PrintVTK(std::ostream &out)
{
   out <<
       "# vtk DataFile Version 3.0\n"
       "Generated by MFEM\n"
       "ASCII\n"
       "DATASET UNSTRUCTURED_GRID\n";

   if (Nodes == NULL)
   {
      out << "POINTS " << NumOfVertices << " double\n";
      for (int i = 0; i < NumOfVertices; i++)
      {
         out << vertices[i](0);
         int j;
         for (j = 1; j < spaceDim; j++)
         {
            out << ' ' << vertices[i](j);
         }
         for ( ; j < 3; j++)
         {
            out << ' ' << 0.0;
         }
         out << '\n';
      }
   }
   else
   {
      Array<int> vdofs(3);
      out << "POINTS " << Nodes->FESpace()->GetNDofs() << " double\n";
      for (int i = 0; i < Nodes->FESpace()->GetNDofs(); i++)
      {
         vdofs.SetSize(1);
         vdofs[0] = i;
         Nodes->FESpace()->DofsToVDofs(vdofs);
         out << (*Nodes)(vdofs[0]);
         int j;
         for (j = 1; j < spaceDim; j++)
         {
            out << ' ' << (*Nodes)(vdofs[j]);
         }
         for ( ; j < 3; j++)
         {
            out << ' ' << 0.0;
         }
         out << '\n';
      }
   }

   int order = -1;
   if (Nodes == NULL)
   {
      int size = 0;
      for (int i = 0; i < NumOfElements; i++)
      {
         size += elements[i]->GetNVertices() + 1;
      }
      out << "CELLS " << NumOfElements << ' ' << size << '\n';
      for (int i = 0; i < NumOfElements; i++)
      {
         const int *v = elements[i]->GetVertices();
         const int nv = elements[i]->GetNVertices();
         out << nv;
         for (int j = 0; j < nv; j++)
         {
            out << ' ' << v[j];
         }
         out << '\n';
      }
      order = 1;
   }
   else
   {
      Array<int> dofs;
      int size = 0;
      for (int i = 0; i < NumOfElements; i++)
      {
         Nodes->FESpace()->GetElementDofs(i, dofs);
         size += dofs.Size() + 1;
      }
      out << "CELLS " << NumOfElements << ' ' << size << '\n';
      const char *fec_name = Nodes->FESpace()->FEColl()->Name();
      if (!strcmp(fec_name, "Linear") ||
          !strcmp(fec_name, "H1_2D_P1") ||
          !strcmp(fec_name, "H1_3D_P1"))
      {
         order = 1;
      }
      else if (!strcmp(fec_name, "Quadratic") ||
               !strcmp(fec_name, "H1_2D_P2") ||
               !strcmp(fec_name, "H1_3D_P2"))
      {
         order = 2;
      }
      if (order == -1)
      {
         cerr << "Mesh::PrintVTK : can not save '"
              << fec_name << "' elements!" << endl;
         mfem_error();
      }
      for (int i = 0; i < NumOfElements; i++)
      {
         Nodes->FESpace()->GetElementDofs(i, dofs);
         out << dofs.Size();
         if (order == 1)
         {
            for (int j = 0; j < dofs.Size(); j++)
            {
               out << ' ' << dofs[j];
            }
         }
         else if (order == 2)
         {
            const int *vtk_mfem;
            switch (elements[i]->GetGeometryType())
            {
               case Geometry::TRIANGLE:
               case Geometry::SQUARE:
                  vtk_mfem = vtk_quadratic_hex; break; // identity map
               case Geometry::TETRAHEDRON:
                  vtk_mfem = vtk_quadratic_tet; break;
               case Geometry::CUBE:
               default:
                  vtk_mfem = vtk_quadratic_hex; break;
            }
            for (int j = 0; j < dofs.Size(); j++)
            {
               out << ' ' << dofs[vtk_mfem[j]];
            }
         }
         out << '\n';
      }
   }

   out << "CELL_TYPES " << NumOfElements << '\n';
   for (int i = 0; i < NumOfElements; i++)
   {
      int vtk_cell_type = 5;
      if (order == 1)
      {
         switch (elements[i]->GetGeometryType())
         {
            case Geometry::TRIANGLE:     vtk_cell_type = 5;   break;
            case Geometry::SQUARE:       vtk_cell_type = 9;   break;
            case Geometry::TETRAHEDRON:  vtk_cell_type = 10;  break;
            case Geometry::CUBE:         vtk_cell_type = 12;  break;
         }
      }
      else if (order == 2)
      {
         switch (elements[i]->GetGeometryType())
         {
            case Geometry::TRIANGLE:     vtk_cell_type = 22;  break;
            case Geometry::SQUARE:       vtk_cell_type = 28;  break;
            case Geometry::TETRAHEDRON:  vtk_cell_type = 24;  break;
            case Geometry::CUBE:         vtk_cell_type = 29;  break;
         }
      }

      out << vtk_cell_type << '\n';
   }

   // write attributes
   out << "CELL_DATA " << NumOfElements << '\n'
       << "SCALARS material int\n"
       << "LOOKUP_TABLE default\n";
   for (int i = 0; i < NumOfElements; i++)
   {
      out << elements[i]->GetAttribute() << '\n';
   }
   out.flush();
}

void Mesh::PrintVTK(std::ostream &out, int ref, int field_data)
{
   int np, nc, size;
   RefinedGeometry *RefG;
   DenseMatrix pmat;

   out <<
       "# vtk DataFile Version 3.0\n"
       "Generated by MFEM\n"
       "ASCII\n"
       "DATASET UNSTRUCTURED_GRID\n";

   // additional dataset information
   if (field_data)
   {
      out << "FIELD FieldData 1\n"
          << "MaterialIds " << 1 << " " << attributes.Size() << " int\n";
      for (int i = 0; i < attributes.Size(); i++)
      {
         out << ' ' << attributes[i];
      }
      out << '\n';
   }

   // count the points, cells, size
   np = nc = size = 0;
   for (int i = 0; i < GetNE(); i++)
   {
      int geom = GetElementBaseGeometry(i);
      int nv = Geometries.GetVertices(geom)->GetNPoints();
      RefG = GlobGeometryRefiner.Refine(geom, ref, 1);
      np += RefG->RefPts.GetNPoints();
      nc += RefG->RefGeoms.Size() / nv;
      size += (RefG->RefGeoms.Size() / nv) * (nv + 1);
   }
   out << "POINTS " << np << " double\n";
   // write the points
   for (int i = 0; i < GetNE(); i++)
   {
      RefG = GlobGeometryRefiner.Refine(
                GetElementBaseGeometry(i), ref, 1);

      GetElementTransformation(i)->Transform(RefG->RefPts, pmat);

      for (int j = 0; j < pmat.Width(); j++)
      {
         out << pmat(0, j) << ' ';
         if (pmat.Height() > 1)
         {
            out << pmat(1, j) << ' ';
            if (pmat.Height() > 2)
            {
               out << pmat(2, j);
            }
            else
            {
               out << 0.0;
            }
         }
         else
         {
            out << 0.0 << ' ' << 0.0;
         }
         out << '\n';
      }
   }

   // write the cells
   out << "CELLS " << nc << ' ' << size << '\n';
   np = 0;
   for (int i = 0; i < GetNE(); i++)
   {
      int geom = GetElementBaseGeometry(i);
      int nv = Geometries.GetVertices(geom)->GetNPoints();
      RefG = GlobGeometryRefiner.Refine(geom, ref, 1);
      Array<int> &RG = RefG->RefGeoms;

      for (int j = 0; j < RG.Size(); )
      {
         out << nv;
         for (int k = 0; k < nv; k++, j++)
         {
            out << ' ' << np + RG[j];
         }
         out << '\n';
      }
      np += RefG->RefPts.GetNPoints();
   }
   out << "CELL_TYPES " << nc << '\n';
   for (int i = 0; i < GetNE(); i++)
   {
      int geom = GetElementBaseGeometry(i);
      int nv = Geometries.GetVertices(geom)->GetNPoints();
      RefG = GlobGeometryRefiner.Refine(geom, ref, 1);
      Array<int> &RG = RefG->RefGeoms;
      int vtk_cell_type = 5;

      switch (geom)
      {
         case Geometry::SEGMENT:      vtk_cell_type = 3;   break;
         case Geometry::TRIANGLE:     vtk_cell_type = 5;   break;
         case Geometry::SQUARE:       vtk_cell_type = 9;   break;
         case Geometry::TETRAHEDRON:  vtk_cell_type = 10;  break;
         case Geometry::CUBE:         vtk_cell_type = 12;  break;
      }

      for (int j = 0; j < RG.Size(); j += nv)
      {
         out << vtk_cell_type << '\n';
      }
   }
   // write attributes (materials)
   out << "CELL_DATA " << nc << '\n'
       << "SCALARS material int\n"
       << "LOOKUP_TABLE default\n";
   for (int i = 0; i < GetNE(); i++)
   {
      int geom = GetElementBaseGeometry(i);
      int nv = Geometries.GetVertices(geom)->GetNPoints();
      RefG = GlobGeometryRefiner.Refine(geom, ref, 1);
      int attr = GetAttribute(i);
      for (int j = 0; j < RefG->RefGeoms.Size(); j += nv)
      {
         out << attr << '\n';
      }
   }

   Array<int> coloring;
   srand((unsigned)time(0));
   double a = double(rand()) / (double(RAND_MAX) + 1.);
   int el0 = (int)floor(a * GetNE());
   GetElementColoring(coloring, el0);
   out << "SCALARS element_coloring int\n"
       << "LOOKUP_TABLE default\n";
   for (int i = 0; i < GetNE(); i++)
   {
      int geom = GetElementBaseGeometry(i);
      int nv = Geometries.GetVertices(geom)->GetNPoints();
      RefG = GlobGeometryRefiner.Refine(geom, ref, 1);
      for (int j = 0; j < RefG->RefGeoms.Size(); j += nv)
      {
         out << coloring[i] + 1 << '\n';
      }
   }
   // prepare to write data
   out << "POINT_DATA " << np << '\n' << flush;
}

void Mesh::GetElementColoring(Array<int> &colors, int el0)
{
   int delete_el_to_el = (el_to_el) ? (0) : (1);
   const Table &el_el = ElementToElementTable();
   int num_el = GetNE(), stack_p, stack_top_p, max_num_col;
   Array<int> el_stack(num_el);

   const int *i_el_el = el_el.GetI();
   const int *j_el_el = el_el.GetJ();

   colors.SetSize(num_el);
   colors = -2;
   max_num_col = 1;
   stack_p = stack_top_p = 0;
   for (int el = el0; stack_top_p < num_el; el=(el+1)%num_el)
   {
      if (colors[el] != -2)
      {
         continue;
      }

      colors[el] = -1;
      el_stack[stack_top_p++] = el;

      for ( ; stack_p < stack_top_p; stack_p++)
      {
         int i = el_stack[stack_p];
         int num_nb = i_el_el[i+1] - i_el_el[i];
         if (max_num_col < num_nb + 1)
         {
            max_num_col = num_nb + 1;
         }
         for (int j = i_el_el[i]; j < i_el_el[i+1]; j++)
         {
            int k = j_el_el[j];
            if (colors[k] == -2)
            {
               colors[k] = -1;
               el_stack[stack_top_p++] = k;
            }
         }
      }
   }

   Array<int> col_marker(max_num_col);

   for (stack_p = 0; stack_p < stack_top_p; stack_p++)
   {
      int i = el_stack[stack_p], col;
      col_marker = 0;
      for (int j = i_el_el[i]; j < i_el_el[i+1]; j++)
      {
         col = colors[j_el_el[j]];
         if (col != -1)
         {
            col_marker[col] = 1;
         }
      }

      for (col = 0; col < max_num_col; col++)
         if (col_marker[col] == 0)
         {
            break;
         }

      colors[i] = col;
   }

   if (delete_el_to_el)
   {
      delete el_to_el;
      el_to_el = NULL;
   }
}

void Mesh::PrintWithPartitioning(int *partitioning, std::ostream &out,
                                 int elem_attr) const
{
   if (Dim != 3 && Dim != 2) { return; }

   int i, j, k, l, nv, nbe, *v;

   out << "MFEM mesh v1.0\n";

   // optional
   out <<
       "\n#\n# MFEM Geometry Types (see mesh/geom.hpp):\n#\n"
       "# POINT       = 0\n"
       "# SEGMENT     = 1\n"
       "# TRIANGLE    = 2\n"
       "# SQUARE      = 3\n"
       "# TETRAHEDRON = 4\n"
       "# CUBE        = 5\n"
       "#\n";

   out << "\ndimension\n" << Dim
       << "\n\nelements\n" << NumOfElements << '\n';
   for (i = 0; i < NumOfElements; i++)
   {
      out << int((elem_attr) ? partitioning[i]+1 : elements[i]->GetAttribute())
          << ' ' << elements[i]->GetGeometryType();
      nv = elements[i]->GetNVertices();
      v  = elements[i]->GetVertices();
      for (j = 0; j < nv; j++)
      {
         out << ' ' << v[j];
      }
      out << '\n';
   }
   nbe = 0;
   for (i = 0; i < faces_info.Size(); i++)
   {
      if ((l = faces_info[i].Elem2No) >= 0)
      {
         k = partitioning[faces_info[i].Elem1No];
         l = partitioning[l];
         if (k != l)
         {
            nbe += 2;
         }
      }
      else
      {
         nbe++;
      }
   }
   out << "\nboundary\n" << nbe << '\n';
   for (i = 0; i < faces_info.Size(); i++)
   {
      if ((l = faces_info[i].Elem2No) >= 0)
      {
         k = partitioning[faces_info[i].Elem1No];
         l = partitioning[l];
         if (k != l)
         {
            nv = faces[i]->GetNVertices();
            v  = faces[i]->GetVertices();
            out << k+1 << ' ' << faces[i]->GetGeometryType();
            for (j = 0; j < nv; j++)
            {
               out << ' ' << v[j];
            }
            out << '\n';
            out << l+1 << ' ' << faces[i]->GetGeometryType();
            for (j = nv-1; j >= 0; j--)
            {
               out << ' ' << v[j];
            }
            out << '\n';
         }
      }
      else
      {
         k = partitioning[faces_info[i].Elem1No];
         nv = faces[i]->GetNVertices();
         v  = faces[i]->GetVertices();
         out << k+1 << ' ' << faces[i]->GetGeometryType();
         for (j = 0; j < nv; j++)
         {
            out << ' ' << v[j];
         }
         out << '\n';
      }
   }
   out << "\nvertices\n" << NumOfVertices << '\n';
   if (Nodes == NULL)
   {
      out << spaceDim << '\n';
      for (i = 0; i < NumOfVertices; i++)
      {
         out << vertices[i](0);
         for (j = 1; j < spaceDim; j++)
         {
            out << ' ' << vertices[i](j);
         }
         out << '\n';
      }
      out.flush();
   }
   else
   {
      out << "\nnodes\n";
      Nodes->Save(out);
   }
}

void Mesh::PrintElementsWithPartitioning(int *partitioning,
                                         std::ostream &out,
                                         int interior_faces)
{
   MFEM_ASSERT(Dim == spaceDim, "2D Manifolds not supported\n");
   if (Dim != 3 && Dim != 2) { return; }

   int i, j, k, l, s;

   int nv;
   const int *ind;

   int *vcount = new int[NumOfVertices];
   for (i = 0; i < NumOfVertices; i++)
   {
      vcount[i] = 0;
   }
   for (i = 0; i < NumOfElements; i++)
   {
      nv = elements[i]->GetNVertices();
      ind = elements[i]->GetVertices();
      for (j = 0; j < nv; j++)
      {
         vcount[ind[j]]++;
      }
   }

   int *voff = new int[NumOfVertices+1];
   voff[0] = 0;
   for (i = 1; i <= NumOfVertices; i++)
   {
      voff[i] = vcount[i-1] + voff[i-1];
   }

   int **vown = new int*[NumOfVertices];
   for (i = 0; i < NumOfVertices; i++)
   {
      vown[i] = new int[vcount[i]];
   }

   // 2D
   if (Dim == 2)
   {
      int nv, nbe;
      int *ind;

      Table edge_el;
      Transpose(ElementToEdgeTable(), edge_el);

      // Fake printing of the elements.
      for (i = 0; i < NumOfElements; i++)
      {
         nv  = elements[i]->GetNVertices();
         ind = elements[i]->GetVertices();
         for (j = 0; j < nv; j++)
         {
            vcount[ind[j]]--;
            vown[ind[j]][vcount[ind[j]]] = i;
         }
      }

      for (i = 0; i < NumOfVertices; i++)
      {
         vcount[i] = voff[i+1] - voff[i];
      }

      nbe = 0;
      for (i = 0; i < edge_el.Size(); i++)
      {
         const int *el = edge_el.GetRow(i);
         if (edge_el.RowSize(i) > 1)
         {
            k = partitioning[el[0]];
            l = partitioning[el[1]];
            if (interior_faces || k != l)
            {
               nbe += 2;
            }
         }
         else
         {
            nbe++;
         }
      }

      // Print the type of the mesh and the boundary elements.
      out << "areamesh2\n\n" << nbe << '\n';

      for (i = 0; i < edge_el.Size(); i++)
      {
         const int *el = edge_el.GetRow(i);
         if (edge_el.RowSize(i) > 1)
         {
            k = partitioning[el[0]];
            l = partitioning[el[1]];
            if (interior_faces || k != l)
            {
               Array<int> ev;
               GetEdgeVertices(i,ev);
               out << k+1; // attribute
               for (j = 0; j < 2; j++)
                  for (s = 0; s < vcount[ev[j]]; s++)
                     if (vown[ev[j]][s] == el[0])
                     {
                        out << ' ' << voff[ev[j]]+s+1;
                     }
               out << '\n';
               out << l+1; // attribute
               for (j = 1; j >= 0; j--)
                  for (s = 0; s < vcount[ev[j]]; s++)
                     if (vown[ev[j]][s] == el[1])
                     {
                        out << ' ' << voff[ev[j]]+s+1;
                     }
               out << '\n';
            }
         }
         else
         {
            k = partitioning[el[0]];
            Array<int> ev;
            GetEdgeVertices(i,ev);
            out << k+1; // attribute
            for (j = 0; j < 2; j++)
               for (s = 0; s < vcount[ev[j]]; s++)
                  if (vown[ev[j]][s] == el[0])
                  {
                     out << ' ' << voff[ev[j]]+s+1;
                  }
            out << '\n';
         }
      }

      // Print the elements.
      out << NumOfElements << '\n';
      for (i = 0; i < NumOfElements; i++)
      {
         nv  = elements[i]->GetNVertices();
         ind = elements[i]->GetVertices();
         out << partitioning[i]+1 << ' '; // use subdomain number as attribute
         out << nv << ' ';
         for (j = 0; j < nv; j++)
         {
            out << ' ' << voff[ind[j]]+vcount[ind[j]]--;
            vown[ind[j]][vcount[ind[j]]] = i;
         }
         out << '\n';
      }

      for (i = 0; i < NumOfVertices; i++)
      {
         vcount[i] = voff[i+1] - voff[i];
      }

      // Print the vertices.
      out << voff[NumOfVertices] << '\n';
      for (i = 0; i < NumOfVertices; i++)
         for (k = 0; k < vcount[i]; k++)
         {
            for (j = 0; j < Dim; j++)
            {
               out << vertices[i](j) << ' ';
            }
            out << '\n';
         }
      out << flush;
      return;
   }

   //  Dim is 3
   if (meshgen == 1)
   {
      out << "NETGEN_Neutral_Format\n";
      // print the vertices
      out << voff[NumOfVertices] << '\n';
      for (i = 0; i < NumOfVertices; i++)
         for (k = 0; k < vcount[i]; k++)
         {
            for (j = 0; j < Dim; j++)
            {
               out << ' ' << vertices[i](j);
            }
            out << '\n';
         }

      // print the elements
      out << NumOfElements << '\n';
      for (i = 0; i < NumOfElements; i++)
      {
         nv = elements[i]->GetNVertices();
         ind = elements[i]->GetVertices();
         out << partitioning[i]+1; // use subdomain number as attribute
         for (j = 0; j < nv; j++)
         {
            out << ' ' << voff[ind[j]]+vcount[ind[j]]--;
            vown[ind[j]][vcount[ind[j]]] = i;
         }
         out << '\n';
      }

      for (i = 0; i < NumOfVertices; i++)
      {
         vcount[i] = voff[i+1] - voff[i];
      }

      // print the boundary information.
      int k, l, nbe;
      nbe = 0;
      for (i = 0; i < NumOfFaces; i++)
         if ((l = faces_info[i].Elem2No) >= 0)
         {
            k = partitioning[faces_info[i].Elem1No];
            l = partitioning[l];
            if (interior_faces || k != l)
            {
               nbe += 2;
            }
         }
         else
         {
            nbe++;
         }

      out << nbe << '\n';
      for (i = 0; i < NumOfFaces; i++)
         if ((l = faces_info[i].Elem2No) >= 0)
         {
            k = partitioning[faces_info[i].Elem1No];
            l = partitioning[l];
            if (interior_faces || k != l)
            {
               nv = faces[i]->GetNVertices();
               ind = faces[i]->GetVertices();
               out << k+1; // attribute
               for (j = 0; j < nv; j++)
                  for (s = 0; s < vcount[ind[j]]; s++)
                     if (vown[ind[j]][s] == faces_info[i].Elem1No)
                     {
                        out << ' ' << voff[ind[j]]+s+1;
                     }
               out << '\n';
               out << l+1; // attribute
               for (j = nv-1; j >= 0; j--)
                  for (s = 0; s < vcount[ind[j]]; s++)
                     if (vown[ind[j]][s] == faces_info[i].Elem2No)
                     {
                        out << ' ' << voff[ind[j]]+s+1;
                     }
               out << '\n';
            }
         }
         else
         {
            k = partitioning[faces_info[i].Elem1No];
            nv = faces[i]->GetNVertices();
            ind = faces[i]->GetVertices();
            out << k+1; // attribute
            for (j = 0; j < nv; j++)
               for (s = 0; s < vcount[ind[j]]; s++)
                  if (vown[ind[j]][s] == faces_info[i].Elem1No)
                  {
                     out << ' ' << voff[ind[j]]+s+1;
                  }
            out << '\n';
         }

      for (i = 0; i < NumOfVertices; i++)
      {
         delete [] vown[i];
      }
   }
   else if (meshgen == 2) // TrueGrid
   {
      // count the number of the boundary elements.
      int k, l, nbe;
      nbe = 0;
      for (i = 0; i < NumOfFaces; i++)
         if ((l = faces_info[i].Elem2No) >= 0)
         {
            k = partitioning[faces_info[i].Elem1No];
            l = partitioning[l];
            if (interior_faces || k != l)
            {
               nbe += 2;
            }
         }
         else
         {
            nbe++;
         }


      out << "TrueGrid\n"
          << "1 " << voff[NumOfVertices] << " " << NumOfElements
          << " 0 0 0 0 0 0 0\n"
          << "0 0 0 1 0 0 0 0 0 0 0\n"
          << "0 0 " << nbe << " 0 0 0 0 0 0 0 0 0 0 0 0 0\n"
          << "0.0 0.0 0.0 0 0 0.0 0.0 0 0.0\n"
          << "0 0 0 0 0 0 0 0 0 0 0 0 0 0 0 0\n";

      for (i = 0; i < NumOfVertices; i++)
         for (k = 0; k < vcount[i]; k++)
            out << voff[i]+k << " 0.0 " << vertices[i](0) << ' '
                << vertices[i](1) << ' ' << vertices[i](2) << " 0.0\n";

      for (i = 0; i < NumOfElements; i++)
      {
         nv = elements[i]->GetNVertices();
         ind = elements[i]->GetVertices();
         out << i+1 << ' ' << partitioning[i]+1; // partitioning as attribute
         for (j = 0; j < nv; j++)
         {
            out << ' ' << voff[ind[j]]+vcount[ind[j]]--;
            vown[ind[j]][vcount[ind[j]]] = i;
         }
         out << '\n';
      }

      for (i = 0; i < NumOfVertices; i++)
      {
         vcount[i] = voff[i+1] - voff[i];
      }

      // boundary elements
      for (i = 0; i < NumOfFaces; i++)
         if ((l = faces_info[i].Elem2No) >= 0)
         {
            k = partitioning[faces_info[i].Elem1No];
            l = partitioning[l];
            if (interior_faces || k != l)
            {
               nv = faces[i]->GetNVertices();
               ind = faces[i]->GetVertices();
               out << k+1; // attribute
               for (j = 0; j < nv; j++)
                  for (s = 0; s < vcount[ind[j]]; s++)
                     if (vown[ind[j]][s] == faces_info[i].Elem1No)
                     {
                        out << ' ' << voff[ind[j]]+s+1;
                     }
               out << " 1.0 1.0 1.0 1.0\n";
               out << l+1; // attribute
               for (j = nv-1; j >= 0; j--)
                  for (s = 0; s < vcount[ind[j]]; s++)
                     if (vown[ind[j]][s] == faces_info[i].Elem2No)
                     {
                        out << ' ' << voff[ind[j]]+s+1;
                     }
               out << " 1.0 1.0 1.0 1.0\n";
            }
         }
         else
         {
            k = partitioning[faces_info[i].Elem1No];
            nv = faces[i]->GetNVertices();
            ind = faces[i]->GetVertices();
            out << k+1; // attribute
            for (j = 0; j < nv; j++)
               for (s = 0; s < vcount[ind[j]]; s++)
                  if (vown[ind[j]][s] == faces_info[i].Elem1No)
                  {
                     out << ' ' << voff[ind[j]]+s+1;
                  }
            out << " 1.0 1.0 1.0 1.0\n";
         }
   }

   out << flush;

   delete [] vcount;
   delete [] voff;
   delete [] vown;
}

void Mesh::PrintSurfaces(const Table & Aface_face, std::ostream &out) const
{
   int i, j;

   if (NURBSext)
   {
      mfem_error("Mesh::PrintSurfaces"
                 " NURBS mesh is not supported!");
      return;
   }

   out << "MFEM mesh v1.0\n";

   // optional
   out <<
       "\n#\n# MFEM Geometry Types (see mesh/geom.hpp):\n#\n"
       "# POINT       = 0\n"
       "# SEGMENT     = 1\n"
       "# TRIANGLE    = 2\n"
       "# SQUARE      = 3\n"
       "# TETRAHEDRON = 4\n"
       "# CUBE        = 5\n"
       "#\n";

   out << "\ndimension\n" << Dim
       << "\n\nelements\n" << NumOfElements << '\n';
   for (i = 0; i < NumOfElements; i++)
   {
      PrintElement(elements[i], out);
   }

   out << "\nboundary\n" << Aface_face.Size_of_connections() << '\n';
   const int * const i_AF_f = Aface_face.GetI();
   const int * const j_AF_f = Aface_face.GetJ();

   for (int iAF=0; iAF < Aface_face.Size(); ++iAF)
      for (const int * iface = j_AF_f + i_AF_f[iAF]; iface < j_AF_f + i_AF_f[iAF+1];
           ++iface)
      {
         out << iAF+1 << ' ';
         PrintElementWithoutAttr(faces[*iface],out);
      }

   out << "\nvertices\n" << NumOfVertices << '\n';
   if (Nodes == NULL)
   {
      out << spaceDim << '\n';
      for (i = 0; i < NumOfVertices; i++)
      {
         out << vertices[i](0);
         for (j = 1; j < spaceDim; j++)
         {
            out << ' ' << vertices[i](j);
         }
         out << '\n';
      }
      out.flush();
   }
   else
   {
      out << "\nnodes\n";
      Nodes->Save(out);
   }
}

void Mesh::ScaleSubdomains(double sf)
{
   int i,j,k;
   Array<int> vert;
   DenseMatrix pointmat;
   int na = attributes.Size();
   double *cg = new double[na*spaceDim];
   int *nbea = new int[na];

   int *vn = new int[NumOfVertices];
   for (i = 0; i < NumOfVertices; i++)
   {
      vn[i] = 0;
   }
   for (i = 0; i < na; i++)
   {
      for (j = 0; j < spaceDim; j++)
      {
         cg[i*spaceDim+j] = 0.0;
      }
      nbea[i] = 0;
   }

   for (i = 0; i < NumOfElements; i++)
   {
      GetElementVertices(i, vert);
      for (k = 0; k < vert.Size(); k++)
      {
         vn[vert[k]] = 1;
      }
   }

   for (i = 0; i < NumOfElements; i++)
   {
      int bea = GetAttribute(i)-1;
      GetPointMatrix(i, pointmat);
      GetElementVertices(i, vert);

      for (k = 0; k < vert.Size(); k++)
         if (vn[vert[k]] == 1)
         {
            nbea[bea]++;
            for (j = 0; j < spaceDim; j++)
            {
               cg[bea*spaceDim+j] += pointmat(j,k);
            }
            vn[vert[k]] = 2;
         }
   }

   for (i = 0; i < NumOfElements; i++)
   {
      int bea = GetAttribute(i)-1;
      GetElementVertices (i, vert);

      for (k = 0; k < vert.Size(); k++)
         if (vn[vert[k]])
         {
            for (j = 0; j < spaceDim; j++)
               vertices[vert[k]](j) = sf*vertices[vert[k]](j) +
                                      (1-sf)*cg[bea*spaceDim+j]/nbea[bea];
            vn[vert[k]] = 0;
         }
   }

   delete [] cg;
   delete [] nbea;
   delete [] vn;
}

void Mesh::ScaleElements(double sf)
{
   int i,j,k;
   Array<int> vert;
   DenseMatrix pointmat;
   int na = NumOfElements;
   double *cg = new double[na*spaceDim];
   int *nbea = new int[na];

   int *vn = new int[NumOfVertices];
   for (i = 0; i < NumOfVertices; i++)
   {
      vn[i] = 0;
   }
   for (i = 0; i < na; i++)
   {
      for (j = 0; j < spaceDim; j++)
      {
         cg[i*spaceDim+j] = 0.0;
      }
      nbea[i] = 0;
   }

   for (i = 0; i < NumOfElements; i++)
   {
      GetElementVertices(i, vert);
      for (k = 0; k < vert.Size(); k++)
      {
         vn[vert[k]] = 1;
      }
   }

   for (i = 0; i < NumOfElements; i++)
   {
      int bea = i;
      GetPointMatrix(i, pointmat);
      GetElementVertices(i, vert);

      for (k = 0; k < vert.Size(); k++)
         if (vn[vert[k]] == 1)
         {
            nbea[bea]++;
            for (j = 0; j < spaceDim; j++)
            {
               cg[bea*spaceDim+j] += pointmat(j,k);
            }
            vn[vert[k]] = 2;
         }
   }

   for (i = 0; i < NumOfElements; i++)
   {
      int bea = i;
      GetElementVertices(i, vert);

      for (k = 0; k < vert.Size(); k++)
         if (vn[vert[k]])
         {
            for (j = 0; j < spaceDim; j++)
               vertices[vert[k]](j) = sf*vertices[vert[k]](j) +
                                      (1-sf)*cg[bea*spaceDim+j]/nbea[bea];
            vn[vert[k]] = 0;
         }
   }

   delete [] cg;
   delete [] nbea;
   delete [] vn;
}

void Mesh::Transform(void (*f)(const Vector&, Vector&))
{
   // TODO: support for different new spaceDim.
   if (Nodes == NULL)
   {
      Vector vold(spaceDim), vnew(NULL, spaceDim);
      for (int i = 0; i < vertices.Size(); i++)
      {
         for (int j = 0; j < spaceDim; j++)
         {
            vold(j) = vertices[i](j);
         }
         vnew.SetData(vertices[i]());
         (*f)(vold, vnew);
      }
   }
   else
   {
      GridFunction xnew(Nodes->FESpace());
      VectorFunctionCoefficient f_pert(spaceDim, f);
      xnew.ProjectCoefficient(f_pert);
      *Nodes = xnew;
   }
}

void Mesh::Transform(VectorCoefficient &deformation)
{
   MFEM_VERIFY(spaceDim == deformation.GetVDim(),
               "incompatible vector dimensions");
   if (Nodes == NULL)
   {
      LinearFECollection fec;
      FiniteElementSpace fes(this, &fec, spaceDim, Ordering::byVDIM);
      GridFunction xnew(&fes);
      xnew.ProjectCoefficient(deformation);
      for (int i = 0; i < NumOfVertices; i++)
         for (int d = 0; d < spaceDim; d++)
         {
            vertices[i](d) = xnew(d + spaceDim*i);
         }
   }
   else
   {
      GridFunction xnew(Nodes->FESpace());
      xnew.ProjectCoefficient(deformation);
      *Nodes = xnew;
   }
}

void Mesh::RemoveUnusedVertices()
{
   if (NURBSext || ncmesh) { return; }

   Array<int> v2v(GetNV());
   v2v = -1;
   for (int i = 0; i < GetNE(); i++)
   {
      Element *el = GetElement(i);
      int nv = el->GetNVertices();
      int *v = el->GetVertices();
      for (int j = 0; j < nv; j++)
      {
         v2v[v[j]] = 0;
      }
   }
   for (int i = 0; i < GetNBE(); i++)
   {
      Element *el = GetBdrElement(i);
      int *v = el->GetVertices();
      int nv = el->GetNVertices();
      for (int j = 0; j < nv; j++)
      {
         v2v[v[j]] = 0;
      }
   }
   int num_vert = 0;
   for (int i = 0; i < v2v.Size(); i++)
   {
      if (v2v[i] == 0)
      {
         vertices[num_vert] = vertices[i];
         v2v[i] = num_vert++;
      }
   }

   if (num_vert == v2v.Size()) { return; }

   Vector nodes_by_element;
   Array<int> vdofs;
   if (Nodes)
   {
      int s = 0;
      for (int i = 0; i < GetNE(); i++)
      {
         Nodes->FESpace()->GetElementVDofs(i, vdofs);
         s += vdofs.Size();
      }
      nodes_by_element.SetSize(s);
      s = 0;
      for (int i = 0; i < GetNE(); i++)
      {
         Nodes->FESpace()->GetElementVDofs(i, vdofs);
         Nodes->GetSubVector(vdofs, &nodes_by_element(s));
         s += vdofs.Size();
      }
   }
   vertices.SetSize(num_vert);
   NumOfVertices = num_vert;
   for (int i = 0; i < GetNE(); i++)
   {
      Element *el = GetElement(i);
      int *v = el->GetVertices();
      int nv = el->GetNVertices();
      for (int j = 0; j < nv; j++)
      {
         v[j] = v2v[v[j]];
      }
   }
   for (int i = 0; i < GetNBE(); i++)
   {
      Element *el = GetBdrElement(i);
      int *v = el->GetVertices();
      int nv = el->GetNVertices();
      for (int j = 0; j < nv; j++)
      {
         v[j] = v2v[v[j]];
      }
   }
   DeleteTables();
   if (Dim > 1)
   {
      // generate el_to_edge, be_to_edge (2D), bel_to_edge (3D)
      el_to_edge = new Table;
      NumOfEdges = GetElementToEdgeTable(*el_to_edge, be_to_edge);
   }
   if (Dim > 2)
   {
      // generate el_to_face, be_to_face
      GetElementToFaceTable();
   }
   // Update faces and faces_info
   GenerateFaces();
   if (Nodes)
   {
      Nodes->FESpace()->Update();
      Nodes->Update();
      int s = 0;
      for (int i = 0; i < GetNE(); i++)
      {
         Nodes->FESpace()->GetElementVDofs(i, vdofs);
         Nodes->SetSubVector(vdofs, &nodes_by_element(s));
         s += vdofs.Size();
      }
   }
}

void Mesh::RemoveInternalBoundaries()
{
   if (NURBSext || ncmesh) { return; }

   int num_bdr_elem = 0;
   int new_bel_to_edge_nnz = 0;
   for (int i = 0; i < GetNBE(); i++)
   {
      if (FaceIsInterior(GetBdrElementEdgeIndex(i)))
      {
         FreeElement(boundary[i]);
      }
      else
      {
         num_bdr_elem++;
         if (Dim == 3)
         {
            new_bel_to_edge_nnz += bel_to_edge->RowSize(i);
         }
      }
   }

   if (num_bdr_elem == GetNBE()) { return; }

   Array<Element *> new_boundary(num_bdr_elem);
   Array<int> new_be_to_edge, new_be_to_face;
   Table *new_bel_to_edge = NULL;
   new_boundary.SetSize(0);
   if (Dim == 2)
   {
      new_be_to_edge.Reserve(num_bdr_elem);
   }
   else if (Dim == 3)
   {
      new_be_to_face.Reserve(num_bdr_elem);
      new_bel_to_edge = new Table;
      new_bel_to_edge->SetDims(num_bdr_elem, new_bel_to_edge_nnz);
   }
   for (int i = 0; i < GetNBE(); i++)
   {
      if (!FaceIsInterior(GetBdrElementEdgeIndex(i)))
      {
         new_boundary.Append(boundary[i]);
         if (Dim == 2)
         {
            new_be_to_edge.Append(be_to_edge[i]);
         }
         else if (Dim == 3)
         {
            int row = new_be_to_face.Size();
            new_be_to_face.Append(be_to_face[i]);
            int *e = bel_to_edge->GetRow(i);
            int ne = bel_to_edge->RowSize(i);
            int *new_e = new_bel_to_edge->GetRow(row);
            for (int j = 0; j < ne; j++)
            {
               new_e[j] = e[j];
            }
            new_bel_to_edge->GetI()[row+1] = new_bel_to_edge->GetI()[row] + ne;
         }
      }
   }

   NumOfBdrElements = new_boundary.Size();
   mfem::Swap(boundary, new_boundary);

   if (Dim == 2)
   {
      mfem::Swap(be_to_edge, new_be_to_edge);
   }
   else if (Dim == 3)
   {
      mfem::Swap(be_to_face, new_be_to_face);
      delete bel_to_edge;
      bel_to_edge = new_bel_to_edge;
   }

   Array<int> attribs(num_bdr_elem);
   for (int i = 0; i < attribs.Size(); i++)
   {
      attribs[i] = GetBdrAttribute(i);
   }
   attribs.Sort();
   attribs.Unique();
   bdr_attributes.DeleteAll();
   attribs.Copy(bdr_attributes);
}

void Mesh::FreeElement(Element *E)
{
#ifdef MFEM_USE_MEMALLOC
   if (E)
   {
      if (E->GetType() == Element::TETRAHEDRON)
      {
         TetMemory.Free((Tetrahedron*) E);
      }
      else
      {
         delete E;
      }
   }
#else
   delete E;
#endif
}

Mesh::~Mesh()
{
   int i;

   if (own_nodes) { delete Nodes; }

   delete ncmesh;

   delete NURBSext;

   for (i = 0; i < NumOfElements; i++)
   {
      FreeElement(elements[i]);
   }

   for (i = 0; i < NumOfBdrElements; i++)
   {
      FreeElement(boundary[i]);
   }

   for (i = 0; i < faces.Size(); i++)
   {
      FreeElement(faces[i]);
   }

   DeleteTables();
}

std::ostream &operator<<(std::ostream &out, const Mesh &mesh)
{
   mesh.Print(out);
   return out;
}


NodeExtrudeCoefficient::NodeExtrudeCoefficient(const int dim, const int _n,
                                               const double _s)
   : VectorCoefficient(dim), n(_n), s(_s), tip(p, dim-1)
{
}

void NodeExtrudeCoefficient::Eval(Vector &V, ElementTransformation &T,
                                  const IntegrationPoint &ip)
{
   V.SetSize(vdim);
   T.Transform(ip, tip);
   V(0) = p[0];
   if (vdim == 2)
   {
      V(1) = s * ((ip.y + layer) / n);
   }
   else
   {
      V(1) = p[1];
      V(2) = s * ((ip.z + layer) / n);
   }
}


Mesh *Extrude1D(Mesh *mesh, const int ny, const double sy, const bool closed)
{
   if (mesh->Dimension() != 1)
   {
      cerr << "Extrude1D : Not a 1D mesh!" << endl;
      mfem_error();
   }

   int nvy = (closed) ? (ny) : (ny + 1);
   int nvt = mesh->GetNV() * nvy;

   Mesh *mesh2d;

   if (closed)
   {
      mesh2d = new Mesh(2, nvt, mesh->GetNE()*ny, mesh->GetNBE()*ny);
   }
   else
      mesh2d = new Mesh(2, nvt, mesh->GetNE()*ny,
                        mesh->GetNBE()*ny+2*mesh->GetNE());

   // vertices
   double vc[2];
   for (int i = 0; i < mesh->GetNV(); i++)
   {
      vc[0] = mesh->GetVertex(i)[0];
      for (int j = 0; j < nvy; j++)
      {
         vc[1] = sy * (double(j) / ny);
         mesh2d->AddVertex(vc);
      }
   }
   // elements
   Array<int> vert;
   for (int i = 0; i < mesh->GetNE(); i++)
   {
      const Element *elem = mesh->GetElement(i);
      elem->GetVertices(vert);
      const int attr = elem->GetAttribute();
      for (int j = 0; j < ny; j++)
      {
         int qv[4];
         qv[0] = vert[0] * nvy + j;
         qv[1] = vert[1] * nvy + j;
         qv[2] = vert[1] * nvy + (j + 1) % nvy;
         qv[3] = vert[0] * nvy + (j + 1) % nvy;

         mesh2d->AddQuad(qv, attr);
      }
   }
   // 2D boundary from the 1D boundary
   for (int i = 0; i < mesh->GetNBE(); i++)
   {
      const Element *elem = mesh->GetBdrElement(i);
      elem->GetVertices(vert);
      const int attr = elem->GetAttribute();
      for (int j = 0; j < ny; j++)
      {
         int sv[2];
         sv[0] = vert[0] * nvy + j;
         sv[1] = vert[0] * nvy + (j + 1) % nvy;

         if (attr%2)
         {
            Swap<int>(sv[0], sv[1]);
         }

         mesh2d->AddBdrSegment(sv, attr);
      }
   }

   if (!closed)
   {
      // 2D boundary from the 1D elements (bottom + top)
      int nba = (mesh->bdr_attributes.Size() > 0 ?
                 mesh->bdr_attributes.Max() : 0);
      for (int i = 0; i < mesh->GetNE(); i++)
      {
         const Element *elem = mesh->GetElement(i);
         elem->GetVertices(vert);
         const int attr = nba + elem->GetAttribute();
         int sv[2];
         sv[0] = vert[0] * nvy;
         sv[1] = vert[1] * nvy;

         mesh2d->AddBdrSegment(sv, attr);

         sv[0] = vert[1] * nvy + ny;
         sv[1] = vert[0] * nvy + ny;

         mesh2d->AddBdrSegment(sv, attr);
      }
   }

   mesh2d->FinalizeQuadMesh(1, 0, false);

   GridFunction *nodes = mesh->GetNodes();
   if (nodes)
   {
      // duplicate the fec of the 1D mesh so that it can be deleted safely
      // along with its nodes, fes and fec
      FiniteElementCollection *fec2d = NULL;
      FiniteElementSpace *fes2d;
      const char *name = nodes->FESpace()->FEColl()->Name();
      string cname = name;
      if (cname == "Linear")
      {
         fec2d = new LinearFECollection;
      }
      else if (cname == "Quadratic")
      {
         fec2d = new QuadraticFECollection;
      }
      else if (cname == "Cubic")
      {
         fec2d = new CubicFECollection;
      }
      else if (!strncmp(name, "H1_", 3))
      {
         fec2d = new H1_FECollection(atoi(name + 7), 2);
      }
      else if (!strncmp(name, "L2_T", 4))
      {
         fec2d = new L2_FECollection(atoi(name + 10), 2, atoi(name + 4));
      }
      else if (!strncmp(name, "L2_", 3))
      {
         fec2d = new L2_FECollection(atoi(name + 7), 2);
      }
      else
      {
         delete mesh2d;
         cerr << "Extrude1D : The mesh uses unknown FE collection : "
              << cname << endl;
         mfem_error();
      }
      fes2d = new FiniteElementSpace(mesh2d, fec2d, 2);
      mesh2d->SetNodalFESpace(fes2d);
      GridFunction *nodes2d = mesh2d->GetNodes();
      nodes2d->MakeOwner(fec2d);

      NodeExtrudeCoefficient ecoeff(2, ny, sy);
      Vector lnodes;
      Array<int> vdofs2d;
      for (int i = 0; i < mesh->GetNE(); i++)
      {
         ElementTransformation &T = *mesh->GetElementTransformation(i);
         for (int j = ny-1; j >= 0; j--)
         {
            fes2d->GetElementVDofs(i*ny+j, vdofs2d);
            lnodes.SetSize(vdofs2d.Size());
            ecoeff.SetLayer(j);
            fes2d->GetFE(i*ny+j)->Project(ecoeff, T, lnodes);
            nodes2d->SetSubVector(vdofs2d, lnodes);
         }
      }
   }
   return mesh2d;
}

}<|MERGE_RESOLUTION|>--- conflicted
+++ resolved
@@ -2853,347 +2853,8 @@
          GenerateFaces();
       }
    }
-<<<<<<< HEAD
-   else if (mesh_type == "$MeshFormat")
-   {
-     // Reading Gmsh mesh
-
-     string buff;
-     double version;
-     int binary, dsize;
-     input >> version >> binary >> dsize;
-     if (version < 2.2)
-     {
-       mfem_error("Mesh::Load : Gmsh file version < 2.2");
-       return;
-     }
-     if (dsize != sizeof(double))
-     {
-       mfem_error("Mesh::Load : Gmsh file : dsize != sizeof(double)");
-       return;
-     }
-     getline(input, buff);
-     // There is a number 1 in binary format
-     if (binary)
-     {
-       int one;
-       input.read(reinterpret_cast<char*>(&one), sizeof(one));
-       if (one != 1)
-       {
-         mfem_error("Mesh::Load : Gmsh file : wrong binary format");
-         return;
-       }
-     }
-
-     // A map between a serial number of the vertex and its number in the
-     // file (there may be gaps in numeration, and also Gmsh numerates vertices
-     // starting from 1, not 0)
-     map<int, int> vertices_map;
-     // Read lines of mesh file. If we face specific keyword, we'll treat the
-     // section.
-     while (input >> buff)
-     {
-       if (buff == "$Nodes") // reading mesh vertices
-       {
-         input >> NumOfVertices;
-         getline(input, buff);
-         vertices.SetSize(NumOfVertices);
-         int serial_number;
-         const int gmsh_dim = 3; // Gmsh always outputs 3 coordinates
-         double coord[gmsh_dim];
-         for (int ver = 0; ver < NumOfVertices; ++ver)
-         {
-           if (binary)
-           {
-             input.read(reinterpret_cast<char*>(&serial_number), sizeof(int));
-             input.read(reinterpret_cast<char*>(coord), gmsh_dim*sizeof(double));
-           }
-           else // ASCII
-           {
-             input >> serial_number;
-             for (int ci = 0; ci < gmsh_dim; ++ci)
-               input >> coord[ci];
-           }
-           vertices[ver] = Vertex(coord, gmsh_dim);
-           vertices_map[serial_number] = ver;
-         }
-         if (static_cast<int>(vertices_map.size()) != NumOfVertices)
-         {
-           mfem_error("Mesh::Load : Gmsh file : vertices indices are not unique");
-           return;
-         }
-       } // section '$Nodes'
-       else if (buff == "$Elements") // reading mesh elements
-       {
-         int num_of_all_elements;
-         input >> num_of_all_elements; // = NumOfElements + NumOfBdrElements + (maybe, PhysicalPoints)
-         getline(input, buff);
-
-         int serial_number; // serial number of an element
-         int type_of_element; // ID describing a type of a mesh element
-         int n_tags; // number of different tags describing an element
-         int phys_domain; // element's attribute
-         int elem_domain; // another element's attribute (rarely used)
-         int n_partitions; // number of partitions where an element takes place
-         // number of nodes for each type of Gmsh elements, type is the index
-         // of the array + 1
-         int nodes_of_gmsh_element[] = {
-           2, // 2-node line.
-           3, // 3-node triangle.
-           4, // 4-node quadrangle.
-           4, // 4-node tetrahedron.
-           8, // 8-node hexahedron.
-           6, // 6-node prism.
-           5, // 5-node pyramid.
-           3, // 3-node second order line (2 nodes associated with the vertices and 1 with the edge).
-           6, // 6-node second order triangle (3 nodes associated with the vertices and 3 with the edges).
-           9, // 9-node second order quadrangle (4 nodes associated with the vertices, 4 with the edges and 1 with the face).
-           10,// 10-node second order tetrahedron (4 nodes associated with the vertices and 6 with the edges).
-           27,// 27-node second order hexahedron (8 nodes associated with the vertices, 12 with the edges, 6 with the faces and 1 with the volume).
-           18,// 18-node second order prism (6 nodes associated with the vertices, 9 with the edges and 3 with the quadrangular faces).
-           14,// 14-node second order pyramid (5 nodes associated with the vertices, 8 with the edges and 1 with the quadrangular face).
-           1, // 1-node point.
-           8, // 8-node second order quadrangle (4 nodes associated with the vertices and 4 with the edges).
-           20,// 20-node second order hexahedron (8 nodes associated with the vertices and 12 with the edges).
-           15,// 15-node second order prism (6 nodes associated with the vertices and 9 with the edges).
-           13,// 13-node second order pyramid (5 nodes associated with the vertices and 8 with the edges).
-           9, // 9-node third order incomplete triangle (3 nodes associated with the vertices, 6 with the edges)
-           10,// 10-node third order triangle (3 nodes associated with the vertices, 6 with the edges, 1 with the face)
-           12,// 12-node fourth order incomplete triangle (3 nodes associated with the vertices, 9 with the edges)
-           15,// 15-node fourth order triangle (3 nodes associated with the vertices, 9 with the edges, 3 with the face)
-           15,// 15-node fifth order incomplete triangle (3 nodes associated with the vertices, 12 with the edges)
-           21,// 21-node fifth order complete triangle (3 nodes associated with the vertices, 12 with the edges, 6 with the face)
-           4, // 4-node third order edge (2 nodes associated with the vertices, 2 internal to the edge)
-           5, // 5-node fourth order edge (2 nodes associated with the vertices, 3 internal to the edge)
-           6, // 6-node fifth order edge (2 nodes associated with the vertices, 4 internal to the edge)
-           20 // 20-node third order tetrahedron (4 nodes associated with the vertices, 12 with the edges, 4 with the faces)
-         };
-
-         vector<Element*> elements_0D, elements_1D, elements_2D, elements_3D;
-         elements_0D.reserve(num_of_all_elements);
-         elements_1D.reserve(num_of_all_elements);
-         elements_2D.reserve(num_of_all_elements);
-         elements_3D.reserve(num_of_all_elements);
-
-         if (binary)
-         {
-           int n_elem_part = 0; // partial sum of elements that are read
-           const int header_size = 3; // header consists of 3 numbers: type of the
-                                      // element, number of elements of this type,
-                                      // and number of tags
-           int header[header_size];
-           int n_elem_one_type; // number of elements of a specific type
-
-           while (n_elem_part < num_of_all_elements)
-           {
-             input.read(reinterpret_cast<char*>(header), header_size*sizeof(int));
-             type_of_element = header[0];
-             n_elem_one_type = header[1];
-             n_tags          = header[2];
-
-             n_elem_part += n_elem_one_type;
-
-             const int n_elem_nodes = nodes_of_gmsh_element[type_of_element-1];
-             vector<int> data(1+n_tags+n_elem_nodes);
-             for (int el = 0; el < n_elem_one_type; ++el)
-             {
-               input.read(reinterpret_cast<char*>(&data[0]),
-                          data.size()*sizeof(int));
-               int dd = 0; // index for data array
-               serial_number = data[dd++];
-               // physical domain - the most important value (to distinguish
-               // materials with different properties)
-               phys_domain = (n_tags > 0) ? data[dd++] : 0;
-               // elementary domain - to distinguish different geometrical
-               // domains (typically, it's used rarely)
-               elem_domain = (n_tags > 1) ? data[dd++] : 0;
-               // the number of tags is bigger than 2 if there are some
-               // partitions (domain decompositions)
-               n_partitions = (n_tags > 2) ? data[dd++] : 0;
-               // we currently just skip the partitions if they exist, and go
-               // directly to vertices describing the mesh element
-               vector<int> vert_indices(n_elem_nodes);
-               for (int vi = 0; vi < n_elem_nodes; ++vi)
-               {
-                 map<int, int>::const_iterator it = vertices_map.find(data[1+n_tags+vi]);
-                 if (it == vertices_map.end())
-                 {
-                   mfem_error("Mesh::Load : Gmsh file : vertex index doesn't exist");
-                   return;
-                 }
-                 vert_indices[vi] = it->second;
-               }
-               // initialize the mesh element
-               switch (type_of_element)
-               {
-                 case 1: // 2-node line
-                 {
-                   elements_1D.push_back(new Segment(&vert_indices[0], phys_domain));
-                   break;
-                 }
-                 case 2: // 3-node triangle
-                 {
-                   elements_2D.push_back(new Triangle(&vert_indices[0], phys_domain));
-                   break;
-                 }
-                 case 3: // 4-node quadrangle
-                 {
-                   elements_2D.push_back(new Quadrilateral(&vert_indices[0], phys_domain));
-                   break;
-                 }
-                 case 4: // 4-node tetrahedron
-                 {
-                   elements_3D.push_back(new Tetrahedron(&vert_indices[0], phys_domain));
-                   break;
-                 }
-                 case 5: // 8-node hexahedron
-                 {
-                   elements_3D.push_back(new Hexahedron(&vert_indices[0], phys_domain));
-                   break;
-                 }
-                 case 15: // 1-node point
-                 {
-                   elements_0D.push_back(new Point(&vert_indices[0], phys_domain));
-                   break;
-                 }
-                 default: // any other element
-                   // just skip it silently, or another action?
-                   break;
-
-               } // switch (type_of_element)
-             } // el (elements of one type)
-           } // all elements
-         } // if binary
-         else // ASCII
-         {
-           for (int el = 0; el < num_of_all_elements; ++el)
-           {
-             input >> serial_number >> type_of_element >> n_tags;
-             vector<int> data(n_tags);
-             for (int i = 0; i < n_tags; ++i) input >> data[i];
-             // physical domain - the most important value (to distinguish
-             // materials with different properties)
-             phys_domain = (n_tags > 0) ? data[0] : 0;
-             // elementary domain - to distinguish different geometrical
-             // domains (typically, it's used rarely)
-             elem_domain = (n_tags > 1) ? data[1] : 0;
-             // the number of tags is bigger than 2 if there are some
-             // partitions (domain decompositions)
-             n_partitions = (n_tags > 2) ? data[2] : 0;
-             // we currently just skip the partitions if they exist, and go
-             // directly to vertices describing the mesh element
-             const int n_elem_nodes = nodes_of_gmsh_element[type_of_element-1];
-             vector<int> vert_indices(n_elem_nodes);
-             int index;
-             for (int vi = 0; vi < n_elem_nodes; ++vi)
-             {
-               input >> index;
-               map<int, int>::const_iterator it = vertices_map.find(index);
-               if (it == vertices_map.end())
-               {
-                 mfem_error("Mesh::Load : Gmsh file : vertex index doesn't exist");
-                 return;
-               }
-               vert_indices[vi] = it->second;
-             }
-             // initialize the mesh element
-             switch (type_of_element)
-             {
-               case 1: // 2-node line
-               {
-                 elements_1D.push_back(new Segment(&vert_indices[0], phys_domain));
-                 break;
-               }
-               case 2: // 3-node triangle
-               {
-                 elements_2D.push_back(new Triangle(&vert_indices[0], phys_domain));
-                 break;
-               }
-               case 3: // 4-node quadrangle
-               {
-                 elements_2D.push_back(new Quadrilateral(&vert_indices[0], phys_domain));
-                 break;
-               }
-               case 4: // 4-node tetrahedron
-               {
-                 elements_3D.push_back(new Tetrahedron(&vert_indices[0], phys_domain));
-                 break;
-               }
-               case 5: // 8-node hexahedron
-               {
-                 elements_3D.push_back(new Hexahedron(&vert_indices[0], phys_domain));
-                 break;
-               }
-               case 15: // 1-node point
-               {
-                 elements_0D.push_back(new Point(&vert_indices[0], phys_domain));
-                 break;
-               }
-               default: // any other element
-                 // the same as for the binary file (see above)
-                 break;
-
-             } // switch (type_of_element)
-           } // el (all elements)
-         } // if ASCII
-
-         if (!elements_3D.empty())
-         {
-           Dim = 3;
-           NumOfElements = elements_3D.size();
-           elements.SetSize(NumOfElements);
-           for (int el = 0; el < NumOfElements; ++el)
-             elements[el] = elements_3D[el];
-           NumOfBdrElements = elements_2D.size();
-           boundary.SetSize(NumOfBdrElements);
-           for (int el = 0; el < NumOfBdrElements; ++el)
-             boundary[el] = elements_2D[el];
-           // discard other elements
-           for (size_t el = 0; el < elements_1D.size(); ++el)
-             delete elements_1D[el];
-           for (size_t el = 0; el < elements_0D.size(); ++el)
-             delete elements_0D[el];
-         }
-         else if (!elements_2D.empty())
-         {
-           Dim = 2;
-           NumOfElements = elements_2D.size();
-           elements.SetSize(NumOfElements);
-           for (int el = 0; el < NumOfElements; ++el)
-             elements[el] = elements_2D[el];
-           NumOfBdrElements = elements_1D.size();
-           boundary.SetSize(NumOfBdrElements);
-           for (int el = 0; el < NumOfBdrElements; ++el)
-             boundary[el] = elements_1D[el];
-           // discard other elements
-           for (size_t el = 0; el < elements_0D.size(); ++el)
-             delete elements_0D[el];
-         }
-         else if (!elements_1D.empty())
-         {
-           Dim = 1;
-           NumOfElements = elements_1D.size();
-           elements.SetSize(NumOfElements);
-           for (int el = 0; el < NumOfElements; ++el)
-             elements[el] = elements_1D[el];
-           NumOfBdrElements = elements_0D.size();
-           boundary.SetSize(NumOfBdrElements);
-           for (int el = 0; el < NumOfBdrElements; ++el)
-             boundary[el] = elements_0D[el];
-         }
-         else
-         {
-           mfem_error("Mesh::Load : Gmsh file : no elements found");
-           return;
-         }
-       } // section '$Elements'
-     } // we reach the end of the file
-   }
-   else
-=======
 
    if (el_to_face)
->>>>>>> 125ff226
    {
       GetElementToFaceTable();
       GenerateFaces();
